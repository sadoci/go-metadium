--- conflicted
+++ resolved
@@ -476,13 +476,9 @@
 			} else {
 				// If we're mining, but nothing is being processed, wake on new transactions
 				if w.config.Clique != nil && w.config.Clique.Period == 0 {
-<<<<<<< HEAD
-					w.commitNewWork(nil, false)
+					w.commitNewWork(nil, false, time.Now().Unix())
 				} else if !metaminer.IsPoW() && w.eth.TxPool().PendingOne() && atomic.LoadInt32(&w.newTxs) == 0 {
-					w.commitNewWork(nil, false)
-=======
 					w.commitNewWork(nil, false, time.Now().Unix())
->>>>>>> c9427004
 				}
 			}
 			atomic.AddInt32(&w.newTxs, int32(len(ev.Txs)))
@@ -703,11 +699,7 @@
 func (w *worker) commitTransaction(tx *types.Transaction, coinbase common.Address) ([]*types.Log, error) {
 	snap := w.current.state.Snapshot()
 
-<<<<<<< HEAD
-	receipt, _, err := core.ApplyTransaction(w.config, w.chain, &coinbase, w.current.gasPool, w.current.state, w.current.header, tx, &w.current.header.GasUsed, &w.current.header.Fees, vm.Config{})
-=======
-	receipt, _, err := core.ApplyTransaction(w.config, w.chain, &coinbase, w.current.gasPool, w.current.state, w.current.header, tx, &w.current.header.GasUsed, *w.chain.GetVMConfig())
->>>>>>> c9427004
+	receipt, _, err := core.ApplyTransaction(w.config, w.chain, &coinbase, w.current.gasPool, w.current.state, w.current.header, tx, &w.current.header.GasUsed, &w.current.header.Fees, *w.chain.GetVMConfig())
 	if err != nil {
 		w.current.state.RevertToSnapshot(snap)
 		return nil, err
@@ -916,28 +908,16 @@
 	tstart := time.Now()
 	parent := w.chain.CurrentBlock()
 
-<<<<<<< HEAD
-	tstamp := tstart.Unix()
 	if metaminer.IsPoW() {
-		if parent.Time().Cmp(new(big.Int).SetInt64(tstamp)) >= 0 {
-			tstamp = parent.Time().Int64() + 1
+		if parent.Time().Cmp(new(big.Int).SetInt64(timestamp)) >= 0 {
+			timestamp = parent.Time().Int64() + 1
 		}
 		// this will ensure we're not going off too far in the future
-		if now := time.Now().Unix(); tstamp > now+1 {
-			wait := time.Duration(tstamp-now) * time.Second
+		if now := time.Now().Unix(); timestamp > now+1 {
+			wait := time.Duration(timestamp-now) * time.Second
 			log.Info("Mining too far in the future", "wait", common.PrettyDuration(wait))
 			time.Sleep(wait)
 		}
-=======
-	if parent.Time().Cmp(new(big.Int).SetInt64(timestamp)) >= 0 {
-		timestamp = parent.Time().Int64() + 1
-	}
-	// this will ensure we're not going off too far in the future
-	if now := time.Now().Unix(); timestamp > now+1 {
-		wait := time.Duration(timestamp-now) * time.Second
-		log.Info("Mining too far in the future", "wait", common.PrettyDuration(wait))
-		time.Sleep(wait)
->>>>>>> c9427004
 	}
 
 	num := parent.Number()
