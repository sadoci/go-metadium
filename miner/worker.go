// Copyright 2015 The go-ethereum Authors
// This file is part of the go-ethereum library.
//
// The go-ethereum library is free software: you can redistribute it and/or modify
// it under the terms of the GNU Lesser General Public License as published by
// the Free Software Foundation, either version 3 of the License, or
// (at your option) any later version.
//
// The go-ethereum library is distributed in the hope that it will be useful,
// but WITHOUT ANY WARRANTY; without even the implied warranty of
// MERCHANTABILITY or FITNESS FOR A PARTICULAR PURPOSE. See the
// GNU Lesser General Public License for more details.
//
// You should have received a copy of the GNU Lesser General Public License
// along with the go-ethereum library. If not, see <http://www.gnu.org/licenses/>.

package miner

import (
	"bytes"
	"errors"
	"math/big"
	"sync"
	"sync/atomic"
	"time"

	mapset "github.com/deckarep/golang-set"
	"github.com/ethereum/go-ethereum/common"
	"github.com/ethereum/go-ethereum/consensus"
	"github.com/ethereum/go-ethereum/consensus/misc"
	"github.com/ethereum/go-ethereum/core"
	"github.com/ethereum/go-ethereum/core/state"
	"github.com/ethereum/go-ethereum/core/types"
	"github.com/ethereum/go-ethereum/event"
	"github.com/ethereum/go-ethereum/log"
	metaminer "github.com/ethereum/go-ethereum/metadium/miner"
	"github.com/ethereum/go-ethereum/params"
	"github.com/ethereum/go-ethereum/trie"
)

const (
	// resultQueueSize is the size of channel listening to sealing result.
	resultQueueSize = 10

	// txChanSize is the size of channel listening to NewTxsEvent.
	// The number is referenced from the size of tx pool.
	txChanSize = 102400

	// chainHeadChanSize is the size of channel listening to ChainHeadEvent.
	chainHeadChanSize = 10

	// chainSideChanSize is the size of channel listening to ChainSideEvent.
	chainSideChanSize = 10

	// resubmitAdjustChanSize is the size of resubmitting interval adjustment channel.
	resubmitAdjustChanSize = 10

	// miningLogAtDepth is the number of confirmations before logging successful mining.
	miningLogAtDepth = 7

	// minRecommitInterval is the minimal time interval to recreate the mining block with
	// any newly arrived transactions.
	minRecommitInterval = 1 * time.Second

	// maxRecommitInterval is the maximum time interval to recreate the mining block with
	// any newly arrived transactions.
	maxRecommitInterval = 15 * time.Second

	// intervalAdjustRatio is the impact a single interval adjustment has on sealing work
	// resubmitting interval.
	intervalAdjustRatio = 0.1

	// intervalAdjustBias is applied during the new resubmit interval calculation in favor of
	// increasing upper limit or decreasing lower limit so that the limit can be reachable.
	intervalAdjustBias = 200 * 1000.0 * 1000.0

	// staleThreshold is the maximum depth of the acceptable stale block.
	staleThreshold = 7
)

// environment is the worker's current environment and holds all of the current state information.
type environment struct {
	signer types.Signer

	state     *state.StateDB // apply state changes here
	ancestors mapset.Set     // ancestor set (used for checking uncle parent validity)
	family    mapset.Set     // family set (used for checking uncle invalidity)
	uncles    mapset.Set     // uncle set
	tcount    int            // tx count in cycle
	gasPool   *core.GasPool  // available gas used to pack transactions

	header   *types.Header
	txs      []*types.Transaction
	receipts []*types.Receipt
}

// task contains all information for consensus engine sealing and result submitting.
type task struct {
	receipts  []*types.Receipt
	state     *state.StateDB
	block     *types.Block
	createdAt time.Time
}

const (
	commitInterruptNone int32 = iota
	commitInterruptNewHead
	commitInterruptResubmit
)

// newWorkReq represents a request for new sealing work submitting with relative interrupt notifier.
type newWorkReq struct {
	interrupt *int32
	noempty   bool
	timestamp int64
}

// intervalAdjust represents a resubmitting interval adjustment.
type intervalAdjust struct {
	ratio float64
	inc   bool
}

// worker is the main object which takes care of submitting new work to consensus engine
// and gathering the sealing result.
type worker struct {
	config      *Config
	chainConfig *params.ChainConfig
	engine      consensus.Engine
	eth         Backend
	chain       *core.BlockChain

	// Feeds
	pendingLogsFeed event.Feed

	// Subscriptions
	mux          *event.TypeMux
	txsCh        chan core.NewTxsEvent
	txsSub       event.Subscription
	chainHeadCh  chan core.ChainHeadEvent
	chainHeadSub event.Subscription
	chainSideCh  chan core.ChainSideEvent
	chainSideSub event.Subscription

	// Channels
	newWorkCh          chan *newWorkReq
	taskCh             chan *task
	resultCh           chan *types.Block
	startCh            chan struct{}
	exitCh             chan struct{}
	resubmitIntervalCh chan time.Duration
	resubmitAdjustCh   chan *intervalAdjust

	current      *environment                 // An environment for current running cycle.
	localUncles  map[common.Hash]*types.Block // A set of side blocks generated locally as the possible uncle blocks.
	remoteUncles map[common.Hash]*types.Block // A set of side blocks as the possible uncle blocks.
	unconfirmed  *unconfirmedBlocks           // A set of locally mined blocks pending canonicalness confirmations.

	mu       sync.RWMutex // The lock used to protect the coinbase and extra fields
	coinbase common.Address
	extra    []byte

	pendingMu    sync.RWMutex
	pendingTasks map[common.Hash]*task

	snapshotMu       sync.RWMutex // The lock used to protect the snapshots below
	snapshotBlock    *types.Block
	snapshotReceipts types.Receipts
	snapshotState    *state.StateDB

	// atomic status counters
	running int32 // The indicator whether the consensus engine is running or not.
	newTxs  int32 // New arrival transaction count since last sealing work submitting.

	// noempty is the flag used to control whether the feature of pre-seal empty
	// block is enabled. The default value is false(pre-seal is enabled by default).
	// But in some special scenario the consensus engine will seal blocks instantaneously,
	// in this case this feature will add all empty blocks into canonical chain
	// non-stop and no real transaction will be included.
	noempty uint32

	// External functions
	isLocalBlock func(block *types.Block) bool // Function used to determine whether the specified block is mined by local miner.

	// Test hooks
	newTaskHook  func(*task)                        // Method to call upon receiving a new sealing task.
	skipSealHook func(*task) bool                   // Method to decide whether skipping the sealing.
	fullTaskHook func()                             // Method to call before pushing the full sealing task.
	resubmitHook func(time.Duration, time.Duration) // Method to call upon updating resubmitting interval.
}

// compare and swap lock for mining thread
var busyMining int32

func newWorker(config *Config, chainConfig *params.ChainConfig, engine consensus.Engine, eth Backend, mux *event.TypeMux, isLocalBlock func(*types.Block) bool, init bool) *worker {
	worker := &worker{
		config:             config,
		chainConfig:        chainConfig,
		engine:             engine,
		eth:                eth,
		mux:                mux,
		chain:              eth.BlockChain(),
		isLocalBlock:       isLocalBlock,
		localUncles:        make(map[common.Hash]*types.Block),
		remoteUncles:       make(map[common.Hash]*types.Block),
		unconfirmed:        newUnconfirmedBlocks(eth.BlockChain(), miningLogAtDepth),
		pendingTasks:       make(map[common.Hash]*task),
		txsCh:              make(chan core.NewTxsEvent, txChanSize),
		chainHeadCh:        make(chan core.ChainHeadEvent, chainHeadChanSize),
		chainSideCh:        make(chan core.ChainSideEvent, chainSideChanSize),
		newWorkCh:          make(chan *newWorkReq, 4),
		taskCh:             make(chan *task),
		resultCh:           make(chan *types.Block, resultQueueSize),
		exitCh:             make(chan struct{}),
		startCh:            make(chan struct{}, 1),
		resubmitIntervalCh: make(chan time.Duration),
		resubmitAdjustCh:   make(chan *intervalAdjust, resubmitAdjustChanSize),
	}
	// Subscribe NewTxsEvent for tx pool
	worker.txsSub = eth.TxPool().SubscribeNewTxsEvent(worker.txsCh)
	// Subscribe events for blockchain
	worker.chainHeadSub = eth.BlockChain().SubscribeChainHeadEvent(worker.chainHeadCh)
	worker.chainSideSub = eth.BlockChain().SubscribeChainSideEvent(worker.chainSideCh)

	// Sanitize recommit interval if the user-specified one is too short.
	recommit := worker.config.Recommit
	if recommit < minRecommitInterval {
		log.Warn("Sanitizing miner recommit interval", "provided", recommit, "updated", minRecommitInterval)
		recommit = minRecommitInterval
	}

	go worker.mainLoop()
	go worker.newWorkLoopEx(recommit)
	go worker.resultLoop()
	go worker.taskLoop()

	// Submit first work to initialize pending state.
	if init {
		worker.startCh <- struct{}{}
	}
	return worker
}

// setEtherbase sets the etherbase used to initialize the block coinbase field.
func (w *worker) setEtherbase(addr common.Address) {
	w.mu.Lock()
	defer w.mu.Unlock()
	w.coinbase = addr
}

func (w *worker) setGasCeil(ceil uint64) {
	w.mu.Lock()
	defer w.mu.Unlock()
	w.config.GasCeil = ceil
}

// setExtra sets the content used to initialize the block extra field.
func (w *worker) setExtra(extra []byte) {
	w.mu.Lock()
	defer w.mu.Unlock()
	w.extra = extra
}

// setRecommitInterval updates the interval for miner sealing work recommitting.
func (w *worker) setRecommitInterval(interval time.Duration) {
	w.resubmitIntervalCh <- interval
}

// disablePreseal disables pre-sealing mining feature
func (w *worker) disablePreseal() {
	atomic.StoreUint32(&w.noempty, 1)
}

// enablePreseal enables pre-sealing mining feature
func (w *worker) enablePreseal() {
	atomic.StoreUint32(&w.noempty, 0)
}

// pending returns the pending state and corresponding block.
func (w *worker) pending() (*types.Block, *state.StateDB) {
	// return a snapshot to avoid contention on currentMu mutex
	w.snapshotMu.RLock()
	defer w.snapshotMu.RUnlock()
	if w.snapshotState == nil {
		return nil, nil
	}
	return w.snapshotBlock, w.snapshotState.Copy()
}

// pendingBlock returns pending block.
func (w *worker) pendingBlock() *types.Block {
	// return a snapshot to avoid contention on currentMu mutex
	w.snapshotMu.RLock()
	defer w.snapshotMu.RUnlock()
	return w.snapshotBlock
}

// pendingBlockAndReceipts returns pending block and corresponding receipts.
func (w *worker) pendingBlockAndReceipts() (*types.Block, types.Receipts) {
	// return a snapshot to avoid contention on currentMu mutex
	w.snapshotMu.RLock()
	defer w.snapshotMu.RUnlock()
	return w.snapshotBlock, w.snapshotReceipts
}

// start sets the running status as 1 and triggers new work submitting.
func (w *worker) start() {
	atomic.StoreInt32(&w.running, 1)
	w.startCh <- struct{}{}
}

// stop sets the running status as 0.
func (w *worker) stop() {
	atomic.StoreInt32(&w.running, 0)
}

// isRunning returns an indicator whether worker is running or not.
func (w *worker) isRunning() bool {
	return atomic.LoadInt32(&w.running) == 1
}

// close terminates all background threads maintained by the worker.
// Note the worker does not support being closed multiple times.
func (w *worker) close() {
	if w.current != nil && w.current.state != nil {
		w.current.state.StopPrefetcher()
	}
	atomic.StoreInt32(&w.running, 0)
	close(w.exitCh)
}

// recalcRecommit recalculates the resubmitting interval upon feedback.
func recalcRecommit(minRecommit, prev time.Duration, target float64, inc bool) time.Duration {
	var (
		prevF = float64(prev.Nanoseconds())
		next  float64
	)
	if inc {
		next = prevF*(1-intervalAdjustRatio) + intervalAdjustRatio*(target+intervalAdjustBias)
		max := float64(maxRecommitInterval.Nanoseconds())
		if next > max {
			next = max
		}
	} else {
		next = prevF*(1-intervalAdjustRatio) + intervalAdjustRatio*(target-intervalAdjustBias)
		min := float64(minRecommit.Nanoseconds())
		if next < min {
			next = min
		}
	}
	return time.Duration(int64(next))
}

// newWorkLoop is a standalone goroutine to submit new mining work upon received events.
func (w *worker) newWorkLoop(recommit time.Duration) {
	var (
		interrupt   *int32
		minRecommit = recommit // minimal resubmit interval specified by user.
		timestamp   int64      // timestamp for each round of mining.
	)

	timer := time.NewTimer(0)
	defer timer.Stop()
	<-timer.C // discard the initial tick

	// commit aborts in-flight transaction execution with given signal and resubmits a new one.
	commit := func(noempty bool, s int32) {
		if interrupt != nil {
			atomic.StoreInt32(interrupt, s)
		}
		interrupt = new(int32)
		select {
		case w.newWorkCh <- &newWorkReq{interrupt: interrupt, noempty: noempty, timestamp: timestamp}:
		case <-w.exitCh:
			return
		}
		timer.Reset(recommit)
		atomic.StoreInt32(&w.newTxs, 0)
	}
	// clearPending cleans the stale pending tasks.
	clearPending := func(number uint64) {
		w.pendingMu.Lock()
		for h, t := range w.pendingTasks {
			if t.block.NumberU64()+staleThreshold <= number {
				delete(w.pendingTasks, h)
			}
		}
		w.pendingMu.Unlock()
	}

	for {
		select {
		case <-w.startCh:
			clearPending(w.chain.CurrentBlock().NumberU64())
			timestamp = time.Now().Unix()
			commit(false, commitInterruptNewHead)

		case head := <-w.chainHeadCh:
			clearPending(head.Block.NumberU64())
			timestamp = time.Now().Unix()
			commit(false, commitInterruptNewHead)

		case <-timer.C:
			// If mining is running resubmit a new work cycle periodically to pull in
			// higher priced transactions. Disable this overhead for pending blocks.
			if w.isRunning() && (w.chainConfig.Clique == nil || w.chainConfig.Clique.Period > 0) {
				// Short circuit if no new transaction arrives.
				if atomic.LoadInt32(&w.newTxs) == 0 {
					timer.Reset(recommit)
					continue
				}
				commit(true, commitInterruptResubmit)
			}

		case interval := <-w.resubmitIntervalCh:
			// Adjust resubmit interval explicitly by user.
			if interval < minRecommitInterval {
				log.Warn("Sanitizing miner recommit interval", "provided", interval, "updated", minRecommitInterval)
				interval = minRecommitInterval
			}
			log.Info("Miner recommit interval update", "from", minRecommit, "to", interval)
			minRecommit, recommit = interval, interval

			if w.resubmitHook != nil {
				w.resubmitHook(minRecommit, recommit)
			}

		case adjust := <-w.resubmitAdjustCh:
			// Adjust resubmit interval by feedback.
			if adjust.inc {
				before := recommit
				target := float64(recommit.Nanoseconds()) / adjust.ratio
				recommit = recalcRecommit(minRecommit, recommit, target, true)
				log.Trace("Increase miner recommit interval", "from", before, "to", recommit)
			} else {
				before := recommit
				recommit = recalcRecommit(minRecommit, recommit, float64(minRecommit.Nanoseconds()), false)
				log.Trace("Decrease miner recommit interval", "from", before, "to", recommit)
			}

			if w.resubmitHook != nil {
				w.resubmitHook(minRecommit, recommit)
			}

		case <-w.exitCh:
			return
		}
	}
}

// newWorkLoopEx is Metadium's standalone goroutine to submit new mining work upon received events.
func (w *worker) newWorkLoopEx(recommit time.Duration) {
	timer := time.NewTimer(1 * time.Second)

	// commitSimple just starts a new commitNewWork
	commitSimple := func() {
		if atomic.CompareAndSwapInt32(&busyMining, 0, 1) {
			w.newWorkCh <- &newWorkReq{interrupt: nil, noempty: false, timestamp: time.Now().Unix()}
			atomic.StoreInt32(&w.newTxs, 0)
			atomic.StoreInt32(&busyMining, 0)
		}
	}
	// clearPending cleans the stale pending tasks.
	clearPending := func(number uint64) {
		w.pendingMu.Lock()
		for h, t := range w.pendingTasks {
			if t.block.NumberU64()+staleThreshold <= number {
				delete(w.pendingTasks, h)
			}
		}
		w.pendingMu.Unlock()
	}

	for {
		select {
		case <-w.startCh:
			w.refreshPending(false)
			clearPending(w.chain.CurrentBlock().NumberU64())
			commitSimple()

		case head := <-w.chainHeadCh:
			clearPending(head.Block.NumberU64())
			commitSimple()

		case <-timer.C:
			commitSimple()
			timer.Reset(time.Second)

		case <-w.resubmitIntervalCh:
		case <-w.resubmitAdjustCh:
		case <-w.exitCh:
			return
		}
	}
}

// mainLoop is a standalone goroutine to regenerate the sealing task based on the received event.
func (w *worker) mainLoop() {
	defer w.txsSub.Unsubscribe()
	defer w.chainHeadSub.Unsubscribe()
	defer w.chainSideSub.Unsubscribe()

	for {
		select {
		case req := <-w.newWorkCh:
			// In metadium, costly interrupt / resubmit is disabled
			//w.commitNewWork(req.interrupt, req.noempty, req.timestamp)
			w.commitNewWork(nil, req.noempty, req.timestamp)

		case ev := <-w.chainSideCh:
			// Short circuit for duplicate side blocks
			if _, exist := w.localUncles[ev.Block.Hash()]; exist {
				continue
			}
			if _, exist := w.remoteUncles[ev.Block.Hash()]; exist {
				continue
			}
			// Add side block to possible uncle block set depending on the author.
			if w.isLocalBlock != nil && w.isLocalBlock(ev.Block) {
				w.localUncles[ev.Block.Hash()] = ev.Block
			} else {
				w.remoteUncles[ev.Block.Hash()] = ev.Block
			}
			// If our mining block contains less than 2 uncle blocks,
			// add the new uncle block if valid and regenerate a mining block.
			if w.isRunning() && w.current != nil && w.current.uncles.Cardinality() < 2 {
				start := time.Now()
				if err := w.commitUncle(w.current, ev.Block.Header()); err == nil {
					var uncles []*types.Header
					w.current.uncles.Each(func(item interface{}) bool {
						hash, ok := item.(common.Hash)
						if !ok {
							return false
						}
						uncle, exist := w.localUncles[hash]
						if !exist {
							uncle, exist = w.remoteUncles[hash]
						}
						if !exist {
							return false
						}
						uncles = append(uncles, uncle.Header())
						return false
					})
					w.commitEx(uncles, nil, true, start)
				}
			}

		case ev := <-w.txsCh:
			// Apply transactions to the pending state if we're not mining.
			//
			// Note all transactions received may not be continuous with transactions
			// already included in the current mining block. These transactions will
			// be automatically eliminated.
			if !w.isRunning() && w.current != nil {
				// If block is already full, abort
				if gp := w.current.gasPool; gp != nil && gp.Gas() < params.TxGas {
					continue
				}
				w.mu.RLock()
				coinbase := w.coinbase
				w.mu.RUnlock()

				txs := make(map[common.Address]types.Transactions)
				for _, tx := range ev.Txs {
					acc, _ := types.Sender(w.current.signer, tx)
					txs[acc] = append(txs[acc], tx)
				}
				txset := types.NewTransactionsByPriceAndNonce(w.current.signer, txs, w.current.header.BaseFee)
				tcount := w.current.tcount
				w.commitTransactions(txset, coinbase, nil, nil, nil)
				// Only update the snapshot if any new transactons were added
				// to the pending block
				if tcount != w.current.tcount {
					w.updateSnapshot()
				}
			} else {
				// Special case, if the consensus engine is 0 period clique(dev mode),
				// submit mining work here since all empty submission will be rejected
				// by clique. Of course the advance sealing(empty submission) is disabled.
				if w.chainConfig.Clique != nil && w.chainConfig.Clique.Period == 0 {
					w.commitNewWork(nil, false, time.Now().Unix())
				} else if !metaminer.IsPoW() && !isBusyMining() && metaminer.AmPartner() {
					w.commitNewWork(nil, false, time.Now().Unix())
				}
			}
			atomic.AddInt32(&w.newTxs, int32(len(ev.Txs)))

		// System stopped
		case <-w.exitCh:
			return
		case <-w.txsSub.Err():
			return
		case <-w.chainHeadSub.Err():
			return
		case <-w.chainSideSub.Err():
			return
		}
	}
}

// taskLoop is a standalone goroutine to fetch sealing task from the generator and
// push them to consensus engine.
func (w *worker) taskLoop() {
	var (
		stopCh chan struct{}
		prev   common.Hash
	)

	// interrupt aborts the in-flight sealing task.
	interrupt := func() {
		if stopCh != nil {
			close(stopCh)
			stopCh = nil
		}
	}
	for {
		select {
		case task := <-w.taskCh:
			if w.newTaskHook != nil {
				w.newTaskHook(task)
			}
			// Reject duplicate sealing work due to resubmitting.
			sealHash := w.engine.SealHash(task.block.Header())
			if sealHash == prev {
				continue
			}
			// Interrupt previous sealing operation
			interrupt()
			stopCh, prev = make(chan struct{}), sealHash

			if w.skipSealHook != nil && w.skipSealHook(task) {
				continue
			}
			w.pendingMu.Lock()
			w.pendingTasks[sealHash] = task
			w.pendingMu.Unlock()

			if err := w.engine.Seal(w.chain, task.block, w.resultCh, stopCh); err != nil {
				log.Warn("Block sealing failed", "err", err)
			}
		case <-w.exitCh:
			interrupt()
			return
		}
	}
}

// resultLoop is a standalone goroutine to handle sealing result submitting
// and flush relative data to the database.
func (w *worker) resultLoop() {
	for {
		select {
		case block := <-w.resultCh:
			// Short circuit when receiving empty result.
			if block == nil {
				continue
			}
			// Short circuit when receiving duplicate result caused by resubmitting.
			if w.chain.HasBlock(block.Hash(), block.NumberU64()) {
				continue
			}
			var (
				sealhash = w.engine.SealHash(block.Header())
				hash     = block.Hash()
			)
			w.pendingMu.RLock()
			task, exist := w.pendingTasks[sealhash]
			w.pendingMu.RUnlock()
			if !exist {
				log.Error("Block found but no relative pending task", "number", block.Number(), "sealhash", sealhash, "hash", hash)
				continue
			}
			// Different block could share same sealhash, deep copy here to prevent write-write conflict.
			var (
				receipts = make([]*types.Receipt, len(task.receipts))
				logs     []*types.Log
			)
			for i, receipt := range task.receipts {
				// add block location fields
				receipt.BlockHash = hash
				receipt.BlockNumber = block.Number()
				receipt.TransactionIndex = uint(i)

				receipts[i] = new(types.Receipt)
				*receipts[i] = *receipt
				// Update the block hash in all logs since it is now available and not when the
				// receipt/log of individual transactions were created.
				for _, log := range receipt.Logs {
					log.BlockHash = hash
				}
				logs = append(logs, receipt.Logs...)
			}
			// Commit block and state to database.
			_, err := w.chain.WriteBlockWithState(block, receipts, logs, task.state, true)
			if err != nil {
				log.Error("Failed writing block to chain", "err", err)
				continue
			}
			log.Info("Successfully sealed new block", "number", block.Number(), "sealhash", sealhash, "hash", hash,
				"elapsed", common.PrettyDuration(time.Since(task.createdAt)))

			// Broadcast the block and announce chain insertion event
			w.mux.Post(core.NewMinedBlockEvent{Block: block})

			// Insert the block into the set of pending ones to resultLoop for confirmations
			w.unconfirmed.Insert(block.NumberU64(), block.Hash())

		case <-w.exitCh:
			return
		}
	}
}

// makeCurrent creates a new environment for the current cycle.
func (w *worker) makeCurrent(parent *types.Block, header *types.Header) error {
	// Retrieve the parent state to execute on top and start a prefetcher for
	// the miner to speed block sealing up a bit
	state, err := w.chain.StateAt(parent.Root())
	if err != nil {
		return err
	}
	state.StartPrefetcher("miner")

	env := &environment{
		signer:    types.MakeSigner(w.chainConfig, header.Number),
		state:     state,
		ancestors: mapset.NewSet(),
		family:    mapset.NewSet(),
		uncles:    mapset.NewSet(),
		header:    header,
	}
	// when 08 is processed ancestors contain 07 (quick block)
	for _, ancestor := range w.chain.GetBlocksFromHash(parent.Hash(), 7) {
		for _, uncle := range ancestor.Uncles() {
			env.family.Add(uncle.Hash())
		}
		env.family.Add(ancestor.Hash())
		env.ancestors.Add(ancestor.Hash())
	}
	// Keep track of transactions which return errors so they can be removed
	env.tcount = 0

	// Swap out the old work with the new one, terminating any leftover prefetcher
	// processes in the mean time and starting a new one.
	if w.current != nil && w.current.state != nil {
		w.current.state.StopPrefetcher()
	}
	w.current = env
	return nil
}

// commitUncle adds the given block to uncle block set, returns error if failed to add.
func (w *worker) commitUncle(env *environment, uncle *types.Header) error {
	if !metaminer.IsPoW() {
		return errors.New("We do not call uncles")
	}
	hash := uncle.Hash()
	if env.uncles.Contains(hash) {
		return errors.New("uncle not unique")
	}
	if env.header.ParentHash == uncle.ParentHash {
		return errors.New("uncle is sibling")
	}
	if !env.ancestors.Contains(uncle.ParentHash) {
		return errors.New("uncle's parent unknown")
	}
	if env.family.Contains(hash) {
		return errors.New("uncle already included")
	}
	env.uncles.Add(uncle.Hash())
	return nil
}

// updateSnapshot updates pending snapshot block and state.
// Note this function assumes the current variable is thread safe.
func (w *worker) updateSnapshot() {
	w.snapshotMu.Lock()
	defer w.snapshotMu.Unlock()

	var uncles []*types.Header
	w.current.uncles.Each(func(item interface{}) bool {
		hash, ok := item.(common.Hash)
		if !ok {
			return false
		}
		uncle, exist := w.localUncles[hash]
		if !exist {
			uncle, exist = w.remoteUncles[hash]
		}
		if !exist {
			return false
		}
		uncles = append(uncles, uncle.Header())
		return false
	})

	w.snapshotBlock = types.NewBlock(
		w.current.header,
		w.current.txs,
		uncles,
		w.current.receipts,
		trie.NewStackTrie(nil),
	)
	w.snapshotReceipts = copyReceipts(w.current.receipts)
	w.snapshotState = w.current.state.Copy()
}

func (w *worker) commitTransaction(tx *types.Transaction, coinbase common.Address) ([]*types.Log, error) {
	snap := w.current.state.Snapshot()

	receipt, err := core.ApplyTransaction(w.chainConfig, w.chain, &coinbase, w.current.gasPool, w.current.state, w.current.header, tx, &w.current.header.GasUsed, w.current.header.Fees, *w.chain.GetVMConfig())
	if err != nil {
		w.current.state.RevertToSnapshot(snap)
		return nil, err
	}
	w.current.txs = append(w.current.txs, tx)
	w.current.receipts = append(w.current.receipts, receipt)

	return receipt.Logs, nil
}

func (w *worker) commitTransactions(txs *types.TransactionsByPriceAndNonce, coinbase common.Address, interrupt *int32, tstart *time.Time, committedTxs map[common.Hash]*types.Transaction) bool {
	// Short circuit if current is nil
	if w.current == nil {
		return true
	}

	if w.current.gasPool == nil {
		w.current.gasPool = new(core.GasPool).AddGas(w.current.header.GasLimit)
	}

	var coalescedLogs []*types.Log

	for {
		// In the following three cases, we will interrupt the execution of the transaction.
		// (1) new head block event arrival, the interrupt signal is 1
		// (2) worker start or restart, the interrupt signal is 1
		// (3) worker recreate the mining block with any newly arrived transactions, the interrupt signal is 2.
		// For the first two cases, the semi-finished work will be discarded.
		// For the third case, the semi-finished work will be submitted to the consensus engine.
		if interrupt != nil && atomic.LoadInt32(interrupt) != commitInterruptNone {
			// Notify resubmit loop to increase resubmitting interval due to too frequent commits.
			if atomic.LoadInt32(interrupt) == commitInterruptResubmit {
				ratio := float64(w.current.header.GasLimit-w.current.gasPool.Gas()) / float64(w.current.header.GasLimit)
				if ratio < 0.1 {
					ratio = 0.1
				}
				w.resubmitAdjustCh <- &intervalAdjust{
					ratio: ratio,
					inc:   true,
				}
			}
			return atomic.LoadInt32(interrupt) == commitInterruptNewHead
		}
		// If we don't have enough gas for any further transactions then we're done
		if w.current.gasPool == nil || w.current.gasPool.Gas() < params.TxGas {
			log.Trace("Not enough gas for further transactions", "have", w.current.gasPool, "want", params.TxGas)
			break
		}
		// Retrieve the next transaction and abort if all done
		tx := txs.Peek()
		if tx == nil {
			break
		}
		// Break if it has to enough transactions
		if params.MaxTxsPerBlock > 0 && w.current.tcount >= params.MaxTxsPerBlock {
			break
		}
		// Break if it took too long
		if tstart != nil && time.Since(*tstart).Seconds() >= 4 {
			break
		}
		// mark it processed
		if committedTxs != nil {
			committedTxs[tx.Hash()] = tx
		}
		// Error may be ignored here. The error has already been checked
		// during transaction acceptance is the transaction pool.
		//
		// We use the eip155 signer regardless of the current hf.
		from, _ := types.Sender(w.current.signer, tx)
		// Check whether the tx is replay protected. If we're not in the EIP155 hf
		// phase, start ignoring the sender until we do.
		if tx.Protected() && !w.chainConfig.IsEIP155(w.current.header.Number) {
			log.Trace("Ignoring reply protected transaction", "hash", tx.Hash(), "eip155", w.chainConfig.EIP155Block)

			txs.Pop()
			continue
		}
		// Start executing the transaction
		w.current.state.Prepare(tx.Hash(), common.Hash{}, w.current.tcount)

		logs, err := w.commitTransaction(tx, coinbase)
		switch err {
		case core.ErrGasLimitReached:
			// Pop the current out-of-gas transaction without shifting in the next from the account
			log.Trace("Gas limit exceeded for current block", "sender", from)
			txs.Pop()

		case core.ErrNonceTooLow:
			// New head notification data race between the transaction pool and miner, shift
			log.Trace("Skipping transaction with low nonce", "sender", from, "nonce", tx.Nonce())
			txs.Shift()

		case core.ErrNonceTooHigh:
			// Reorg notification data race between the transaction pool and miner, skip account =
			log.Trace("Skipping account with hight nonce", "sender", from, "nonce", tx.Nonce())
			txs.Pop()

		case nil:
			// Everything ok, collect the logs and shift in the next transaction from the same account
			coalescedLogs = append(coalescedLogs, logs...)
			w.current.tcount++
			txs.Shift()

		default:
			// Strange error, discard the transaction and get the next in line (note, the
			// nonce-too-high clause will prevent us from executing in vain).
			log.Debug("Transaction failed, account skipped", "hash", tx.Hash(), "err", err)
			txs.Shift()
		}
	}

	if !w.isRunning() && len(coalescedLogs) > 0 {
		// We don't push the pendingLogsEvent while we are mining. The reason is that
		// when we are mining, the worker will regenerate a mining block every 3 seconds.
		// In order to avoid pushing the repeated pendingLog, we disable the pending log pushing.

		// make a copy, the state caches the logs and these logs get "upgraded" from pending to mined
		// logs by filling in the block hash when the block was mined by the local miner. This can
		// cause a race condition if a log was "upgraded" before the PendingLogsEvent is processed.
		cpy := make([]*types.Log, len(coalescedLogs))
		for i, l := range coalescedLogs {
			cpy[i] = new(types.Log)
			*cpy[i] = *l
		}
		w.pendingLogsFeed.Send(cpy)
	}
	// Notify resubmit loop to decrease resubmitting interval if current interval is larger
	// than the user-specified one.
	if interrupt != nil {
		w.resubmitAdjustCh <- &intervalAdjust{inc: false}
	}
	return false
}

func (w *worker) commitTransactionsSimple(txs *TxOrderer, coinbase common.Address, interrupt *int32, tstart *time.Time) bool {
	// Short circuit if current is nil
	if w.current == nil {
		return true
	}

	gasLimit := w.current.header.GasLimit
	if w.current.gasPool == nil {
		w.current.gasPool = new(core.GasPool).AddGas(gasLimit)
	}

	var coalescedLogs []*types.Log

	tx_prefetch(w, txs, params.PrefetchCount)
	defer txs.Close()

	for {
		// In the following three cases, we will interrupt the execution of the transaction.
		// (1) new head block event arrival, the interrupt signal is 1
		// (2) worker start or restart, the interrupt signal is 1
		// (3) worker recreate the mining block with any newly arrived transactions, the interrupt signal is 2.
		// For the first two cases, the semi-finished work will be discarded.
		// For the third case, the semi-finished work will be submitted to the consensus engine.
		if interrupt != nil && atomic.LoadInt32(interrupt) != commitInterruptNone {
			// Notify resubmit loop to increase resubmitting interval due to too frequent commits.
			if atomic.LoadInt32(interrupt) == commitInterruptResubmit {
				ratio := float64(gasLimit-w.current.gasPool.Gas()) / float64(gasLimit)
				if ratio < 0.1 {
					ratio = 0.1
				}
				w.resubmitAdjustCh <- &intervalAdjust{
					ratio: ratio,
					inc:   true,
				}
			}
			return atomic.LoadInt32(interrupt) == commitInterruptNewHead
		}
		// If we don't have enough gas for any further transactions then we're done
		if w.current.gasPool.Gas() < params.TxGas {
			log.Trace("Not enough gas for further transactions", "have", w.current.gasPool, "want", params.TxGas)
			break
		}
		// Retrieve the next transaction and abort if all done
		tx := txs.Peek()
		if tx == nil {
			break
		}
		// Break if it took too long
		if tstart != nil && time.Since(*tstart).Seconds() >= 4 {
			break
		}
		// mark it processed
		txs.MarkCommitted(tx)

		// Error may be ignored here. The error has already been checked
		// during transaction acceptance is the transaction pool.
		//
		// We use the eip155 signer regardless of the current hf.
		from, _ := types.Sender(w.current.signer, tx)
		// Check whether the tx is replay protected. If we're not in the EIP155 hf
		// phase, start ignoring the sender until we do.
		if tx.Protected() && !w.chainConfig.IsEIP155(w.current.header.Number) {
			log.Trace("Ignoring reply protected transaction", "hash", tx.Hash(), "eip155", w.chainConfig.EIP155Block)

			txs.Pop()
			continue
		}
		// Start executing the transaction
		w.current.state.Prepare(tx.Hash(), w.current.tcount)

		logs, err := w.commitTransaction(tx, coinbase)
		switch {
		case errors.Is(err, core.ErrGasLimitReached):
			// Pop the current out-of-gas transaction without shifting in the next from the account
			log.Trace("Gas limit exceeded for current block", "sender", from)
			txs.Pop()

		case errors.Is(err, core.ErrNonceTooLow):
			// New head notification data race between the transaction pool and miner, shift
			log.Trace("Skipping transaction with low nonce", "sender", from, "nonce", tx.Nonce())
			txs.Shift()

		case errors.Is(err, core.ErrNonceTooHigh):
			// Reorg notification data race between the transaction pool and miner, skip account =
			log.Trace("Skipping account with hight nonce", "sender", from, "nonce", tx.Nonce())
			txs.Pop()

		case errors.Is(err, nil):
			// Everything ok, collect the logs and shift in the next transaction from the same account
			coalescedLogs = append(coalescedLogs, logs...)
			w.current.tcount++
			txs.Shift()

		case errors.Is(err, core.ErrTxTypeNotSupported):
			// Pop the unsupported transaction without shifting in the next from the account
			log.Trace("Skipping unsupported transaction type", "sender", from, "type", tx.Type())
			txs.Pop()

		default:
			// Strange error, discard the transaction and get the next in line (note, the
			// nonce-too-high clause will prevent us from executing in vain).
			log.Debug("Transaction failed, account skipped", "hash", tx.Hash(), "err", err)
			txs.Shift()
		}
	}

	if !w.isRunning() && len(coalescedLogs) > 0 {
		// We don't push the pendingLogsEvent while we are mining. The reason is that
		// when we are mining, the worker will regenerate a mining block every 3 seconds.
		// In order to avoid pushing the repeated pendingLog, we disable the pending log pushing.

		// make a copy, the state caches the logs and these logs get "upgraded" from pending to mined
		// logs by filling in the block hash when the block was mined by the local miner. This can
		// cause a race condition if a log was "upgraded" before the PendingLogsEvent is processed.
		cpy := make([]*types.Log, len(coalescedLogs))
		for i, l := range coalescedLogs {
			cpy[i] = new(types.Log)
			*cpy[i] = *l
		}
		w.pendingLogsFeed.Send(cpy)
	}
	// Notify resubmit loop to decrease resubmitting interval if current interval is larger
	// than the user-specified one.
	if interrupt != nil {
		w.resubmitAdjustCh <- &intervalAdjust{inc: false}
	}
	return false
}

// collects ancestors' block times for possible throttling
func (w *worker) ancestorTimes(num *big.Int) []int64 {
	ts := make([]int64, 6)
	for i := 0; i < len(ts); i++ {
		bn := num.Int64()
		switch i {
		case 0:
			bn -= 1
		case 1:
			bn -= 10
		case 2:
			bn -= 50
		case 3:
			bn -= 100
		case 4:
			bn -= 500
		case 5:
			bn -= 1000
		}
		if bn <= 0 {
			continue
		}
		if bh := w.chain.GetHeaderByNumber(uint64(bn)); bh != nil {
			ts[i] = int64(bh.Time)
		}
	}
	return ts
}

// returns throttle delay if necessary in seconds & seconds from the parent
// blocks  seconds  seconds per
//     10        1  0.1
//     50       10  0.2
//    100       50  0.5
//    500      500  1
//   1000     2000  2
func (w *worker) throttleMining(ts []int64) (int64, int64) {
	t := time.Now().Unix()
	var dt, pt int64 = 0, t - ts[0]

	// 1000th
	if dt = t - ts[5]; ts[5] > 0 && dt < 2000 {
		return 2000 - dt, pt
	}
	if dt = t - ts[4]; ts[4] > 0 && dt < 500 {
		return 500 - dt, pt
	}
	if dt = t - ts[3]; ts[3] > 0 && dt < 50 {
		return 50 - dt, pt
	}
	if dt = t - ts[2]; ts[2] > 0 && dt < 10 {
		return 10 - dt, pt
	}
	return 0, pt
}

func (w *worker) commitTransactionsEx(num *big.Int, interrupt *int32, tstart time.Time) bool {
	// committed transactions in this round
	committedTxs := map[common.Hash]*types.Transaction{}
	round := 0
	for {
		round++

		// Fill the block with all available pending transactions.
		pending, err := w.eth.TxPool().Pending()
		if err != nil {
			log.Error("Failed to fetch pending transactions", "err", err)
			break
		}

		// Short circuit if there is no available pending transactions
		if len(pending) == 0 {
			break
		}

		n := 0

		// using new simple round-robin ordering instead of old one.
		if params.PrefetchCount == 0 {
			// remove processed txs from 'pending'
			if len(committedTxs) > 0 {
				for k, x := range pending {
					var z types.Transactions
					for _, y := range x {
						if _, ok := committedTxs[y.Hash()]; !ok {
							z = append(z, y)
						}
					}
					if len(z) > 0 {
						pending[k] = z
					} else {
						delete(pending, k)
					}
				}
			}

			n = len(committedTxs)
			txs := types.NewTransactionsByPriceAndNonce(w.current.signer, pending)
			if w.commitTransactions(txs, w.coinbase, interrupt, &tstart, committedTxs) {
				return true
			}
			n = len(committedTxs) - n
		} else {
			n = len(committedTxs)
			txs := NewTxOrderer(pending, committedTxs)
			if w.commitTransactionsSimple(txs, w.coinbase, interrupt, &tstart) {
				return true
			}
			n = len(committedTxs) - n
		}
		round++

		// less than 500 ms elapsed, transactions are less than 500 and
		// all handled, then try to get more transactions
		if time.Since(tstart).Nanoseconds()/1000000 < 500 &&
			0 < n && n < 500 {
			continue
		} else {
			break
		}
	}
	log.Debug("Block", "number", num.Int64(), "elapsed", time.Since(tstart).Nanoseconds()/1000000, "txs", len(committedTxs), "round", round)

	return false
}

func isBusyMining() bool {
	return atomic.LoadInt32(&busyMining) != 0
}

// commitNewWork generates several new sealing tasks based on the parent block.
func (w *worker) commitNewWork(interrupt *int32, noempty bool, timestamp int64) {
	if atomic.CompareAndSwapInt32(&busyMining, 0, 1) {
		defer atomic.StoreInt32(&busyMining, 0)
	} else {
		return
	}
	if !metaminer.AmPartner() || !metaminer.IsMiner() {
		w.refreshPending(true)
		return
	}

	w.mu.RLock()
	defer w.mu.RUnlock()

	tstart := time.Now()
	timestamp = tstart.Unix()
	parent := w.chain.CurrentBlock()

	num := parent.Number()
	num.Add(num, common.Big1)
	ts := w.ancestorTimes(num)
	if dt, pt := w.throttleMining(ts); dt > 0 && pt < 1 {
		// sleep 1 second here to prevent unnecessary checks
		log.Info("Metadium: too many blocks", "ahead", dt)
		time.Sleep(time.Second)
		return
	} else if w.eth.TxPool().PendingEmpty() {
		if pt < int64(params.MaxIdleBlockInterval) {
			log.Debug("No pending transactions.")
			return
		}
	}
<<<<<<< HEAD

	if metaminer.IsPoW() {
		if parent.Time() >= uint64(timestamp) {
			timestamp = int64(parent.Time() + 1)
		}
		// this will ensure we're not going off too far in the future
		if now := time.Now().Unix(); timestamp > now+1 {
			wait := time.Duration(timestamp-now) * time.Second
			log.Info("Mining too far in the future", "wait", common.PrettyDuration(wait))
			time.Sleep(wait)
		}
	}

	header := &types.Header{
		ParentHash: parent.Hash(),
		Number:     num,
		GasLimit:   core.CalcGasLimit(parent, w.config.GasFloor, w.config.GasCeil),
=======
	num := parent.Number()
	header := &types.Header{
		ParentHash: parent.Hash(),
		Number:     num.Add(num, common.Big1),
		GasLimit:   core.CalcGasLimit(parent.GasLimit(), w.config.GasCeil),
>>>>>>> 26675454
		Extra:      w.extra,
		Time:       uint64(timestamp),
		Fees:       big.NewInt(0),
	}
	// Set baseFee and GasLimit if we are on an EIP-1559 chain
	if w.chainConfig.IsLondon(header.Number) {
		header.BaseFee = misc.CalcBaseFee(w.chainConfig, parent.Header())
		if !w.chainConfig.IsLondon(parent.Number()) {
			parentGasLimit := parent.GasLimit() * params.ElasticityMultiplier
			header.GasLimit = core.CalcGasLimit(parentGasLimit, w.config.GasCeil)
		}
	}
	// Only set the coinbase if our consensus engine is running (avoid spurious block rewards)
	if w.isRunning() {
		if w.coinbase == (common.Address{}) {
			log.Error("Refusing to mine without etherbase")
			return
		}
		header.Coinbase = w.coinbase
	}
	if err := w.engine.Prepare(w.chain, header); err != nil {
		log.Error("Failed to prepare header for mining", "err", err)
		return
	}
	// If we are care about TheDAO hard-fork check whether to override the extra-data or not
	if daoBlock := w.chainConfig.DAOForkBlock; daoBlock != nil {
		// Check whether the block is among the fork extra-override range
		limit := new(big.Int).Add(daoBlock, params.DAOForkExtraRange)
		if header.Number.Cmp(daoBlock) >= 0 && header.Number.Cmp(limit) < 0 {
			// Depending whether we support or oppose the fork, override differently
			if w.chainConfig.DAOForkSupport {
				header.Extra = common.CopyBytes(params.DAOForkBlockExtra)
			} else if bytes.Equal(header.Extra, params.DAOForkBlockExtra) {
				header.Extra = []byte{} // If miner opposes, don't let it use the reserved extra-data
			}
		}
	}
	// Could potentially happen if starting to mine in an odd state.
	err := w.makeCurrent(parent, header)
	if err != nil {
		log.Error("Failed to create mining context", "err", err)
		return
	}
	// Create the current work task and check any fork transitions needed
	env := w.current
	if w.chainConfig.DAOForkSupport && w.chainConfig.DAOForkBlock != nil && w.chainConfig.DAOForkBlock.Cmp(header.Number) == 0 {
		misc.ApplyDAOHardFork(env.state)
	}
	// Accumulate the uncles for the current block
	uncles := make([]*types.Header, 0, 2)
	commitUncles := func(blocks map[common.Hash]*types.Block) {
		// Clean up stale uncle blocks first
		for hash, uncle := range blocks {
			if uncle.NumberU64()+staleThreshold <= header.Number.Uint64() {
				delete(blocks, hash)
			}
		}
		for hash, uncle := range blocks {
			if len(uncles) == 2 {
				break
			}
			if err := w.commitUncle(env, uncle.Header()); err != nil {
				log.Trace("Possible uncle rejected", "hash", hash, "reason", err)
			} else {
				log.Debug("Committing new uncle to block", "hash", hash)
				uncles = append(uncles, uncle.Header())
			}
		}
	}
	// Prefer to locally generated uncle
	commitUncles(w.localUncles)
	commitUncles(w.remoteUncles)

<<<<<<< HEAD
	if !metaminer.IsPoW() { // Metadium
		if !w.commitTransactionsEx(num, interrupt, tstart) {
			w.commitEx(uncles, w.fullTaskHook, true, tstart)
		}
		return
	}

	if !noempty {
		// Create an empty block based on temporary copied state for sealing in advance without waiting block
		// execution finished.
=======
	// Create an empty block based on temporary copied state for
	// sealing in advance without waiting block execution finished.
	if !noempty && atomic.LoadUint32(&w.noempty) == 0 {
>>>>>>> 26675454
		w.commit(uncles, nil, false, tstart)
	}

	// Fill the block with all available pending transactions.
	pending, err := w.eth.TxPool().Pending(true)
	if err != nil {
		log.Error("Failed to fetch pending transactions", "err", err)
		return
	}
	// Short circuit if there is no available pending transactions.
	// But if we disable empty precommit already, ignore it. Since
	// empty block is necessary to keep the liveness of the network.
	if len(pending) == 0 && atomic.LoadUint32(&w.noempty) == 0 {
		w.updateSnapshot()
		return
	}
	// Split the pending transactions into locals and remotes
	localTxs, remoteTxs := make(map[common.Address]types.Transactions), pending
	for _, account := range w.eth.TxPool().Locals() {
		if txs := remoteTxs[account]; len(txs) > 0 {
			delete(remoteTxs, account)
			localTxs[account] = txs
		}
	}
	if len(localTxs) > 0 {
<<<<<<< HEAD
		txs := types.NewTransactionsByPriceAndNonce(w.current.signer, localTxs)
		if w.commitTransactions(txs, w.coinbase, interrupt, nil, nil) {
=======
		txs := types.NewTransactionsByPriceAndNonce(w.current.signer, localTxs, header.BaseFee)
		if w.commitTransactions(txs, w.coinbase, interrupt) {
>>>>>>> 26675454
			return
		}
	}
	if len(remoteTxs) > 0 {
<<<<<<< HEAD
		txs := types.NewTransactionsByPriceAndNonce(w.current.signer, remoteTxs)
		if w.commitTransactions(txs, w.coinbase, interrupt, nil, nil) {
=======
		txs := types.NewTransactionsByPriceAndNonce(w.current.signer, remoteTxs, header.BaseFee)
		if w.commitTransactions(txs, w.coinbase, interrupt) {
>>>>>>> 26675454
			return
		}
	}
	w.commit(uncles, w.fullTaskHook, true, tstart)
}

// refreshPending reinitialize pending state
func (w *worker) refreshPending(locked bool) {
	if !locked {
		if atomic.CompareAndSwapInt32(&busyMining, 0, 1) {
			defer atomic.StoreInt32(&busyMining, 0)
		} else {
			return
		}
	}

	w.mu.RLock()
	defer w.mu.RUnlock()

	parent := w.chain.CurrentBlock()

	num := parent.Number()
	num.Add(num, common.Big1)
	header := &types.Header{
		ParentHash: parent.Hash(),
		Number:     num,
		GasLimit:   core.CalcGasLimit(parent, w.config.GasFloor, w.config.GasCeil),
		Extra:      w.extra,
		Time:       uint64(time.Now().Unix()),
		Fees:       big.NewInt(0),
	}
	header.Coinbase = w.coinbase
	if err := w.engine.Prepare(w.chain, header); err != nil {
		log.Error("Failed to prepare header for mining", "err", err)
		return
	}
	w.makeCurrent(parent, header)
	w.updateSnapshot()
}

// commit runs any post-transaction state modifications, assembles the final block
// and commits new work if consensus engine is running.
func (w *worker) commit(uncles []*types.Header, interval func(), update bool, start time.Time) error {
	panic("None should come here")

	if !metaminer.IsMiner() {
		return errors.New("Not Miner")
	}

	// Deep copy receipts here to avoid interaction between different tasks.
	receipts := copyReceipts(w.current.receipts)
	s := w.current.state.Copy()
	block, err := w.engine.FinalizeAndAssemble(w.chain, w.current.header, s, w.current.txs, uncles, receipts)
	if err != nil {
		return err
	}
	if w.isRunning() {
		if interval != nil {
			interval()
		}
		select {
		case w.taskCh <- &task{receipts: receipts, state: s, block: block, createdAt: time.Now()}:
			w.unconfirmed.Shift(block.NumberU64() - 1)
			log.Info("Commit new mining work", "number", block.Number(), "sealhash", w.engine.SealHash(block.Header()),
				"uncles", len(uncles), "txs", w.current.tcount,
				"gas", block.GasUsed(), "fees", totalFees(block, receipts),
				"elapsed", common.PrettyDuration(time.Since(start)))

		case <-w.exitCh:
			log.Info("Worker has exited")
		}
	}
	if update {
		w.updateSnapshot()
	}
	return nil
}

<<<<<<< HEAD
// In Metadium, uncles are not welcome and difficulty is so low,
// there's no reason to run miners asynchronously.
func (w *worker) commitEx(uncles []*types.Header, interval func(), update bool, start time.Time) error {
	if !metaminer.IsMiner() {
		return errors.New("Not Miner")
	}
	// Deep copy receipts here to avoid interaction between different tasks.
	receipts := make([]*types.Receipt, len(w.current.receipts))
	for i, l := range w.current.receipts {
		receipts[i] = new(types.Receipt)
		*receipts[i] = *l
	}
	s := w.current.state.Copy()
	block, err := w.engine.FinalizeAndAssemble(w.chain, w.current.header, s, w.current.txs, uncles, w.current.receipts)
	if err != nil {
		return err
	}
	if w.isRunning() {
		createdAt := time.Now()
		w.unconfirmed.Shift(block.NumberU64() - 1)

		feesWei := new(big.Int)
		for i, tx := range block.Transactions() {
			feesWei.Add(feesWei, new(big.Int).Mul(new(big.Int).SetUint64(receipts[i].GasUsed), tx.GasPrice()))
		}
		feesEth := new(big.Float).Quo(new(big.Float).SetInt(feesWei), new(big.Float).SetInt(big.NewInt(params.Ether)))

		log.Info("Commit new mining work", "number", block.Number(), "sealhash", w.engine.SealHash(block.Header()),
			"uncles", len(uncles), "txs", w.current.tcount, "gas", block.GasUsed(), "fees", feesEth, "elapsed", common.PrettyDuration(time.Since(start)))

		var sealedBlock *types.Block
		stopCh := make(chan struct{})
		resultCh := make(chan *types.Block, 1)
		if err := w.engine.Seal(w.chain, block, resultCh, stopCh); err != nil {
			log.Warn("Block sealing failed", "err", err)
		} else {
			select {
			case sealedBlock = <-resultCh:
			}
		}
		close(stopCh)
		close(resultCh)

		if sealedBlock != nil && !w.chain.HasBlock(sealedBlock.Hash(), sealedBlock.NumberU64()) {
			var (
				sealhash = w.engine.SealHash(sealedBlock.Header())
				hash     = sealedBlock.Hash()
				rcpts    = make([]*types.Receipt, len(receipts))
				logs     []*types.Log
			)
			for i, receipt := range receipts {
				rcpts[i] = new(types.Receipt)
				*rcpts[i] = *receipt
				// Update the block hash in all logs since it is now available and not when the
				// receipt/log of individual transactions were created.
				for _, log := range receipt.Logs {
					log.BlockHash = hash
				}
				logs = append(logs, receipt.Logs...)
			}
			// Commit block and state to database.
			_, err := w.chain.WriteBlockWithState(sealedBlock, rcpts, logs, s, true)
			if err != nil {
				log.Error("Failed writing block to chain", "err", err)
				return err
			}
			log.Info("Successfully sealed new block", "number", sealedBlock.Number(), "sealhash", sealhash, "hash", hash,
				"elapsed", common.PrettyDuration(time.Since(createdAt)))

			if !metaminer.IsMiner() {
				return errors.New("Not Miner")
			}

			// Broadcast the block and announce chain insertion event
			w.mux.Post(core.NewMinedBlockEvent{Block: sealedBlock})

			// Insert the block into the set of pending ones to resultLoop for confirmations
			w.unconfirmed.Insert(sealedBlock.NumberU64(), sealedBlock.Hash())
		}
	}
	if update {
		w.updateSnapshot()
	}
	return nil
=======
// copyReceipts makes a deep copy of the given receipts.
func copyReceipts(receipts []*types.Receipt) []*types.Receipt {
	result := make([]*types.Receipt, len(receipts))
	for i, l := range receipts {
		cpy := *l
		result[i] = &cpy
	}
	return result
>>>>>>> 26675454
}

// postSideBlock fires a side chain event, only use it for testing.
func (w *worker) postSideBlock(event core.ChainSideEvent) {
	select {
	case w.chainSideCh <- event:
	case <-w.exitCh:
	}
}

// totalFees computes total consumed miner fees in ETH. Block transactions and receipts have to have the same order.
func totalFees(block *types.Block, receipts []*types.Receipt) *big.Float {
	feesWei := new(big.Int)
	for i, tx := range block.Transactions() {
		minerFee, _ := tx.EffectiveGasTip(block.BaseFee())
		feesWei.Add(feesWei, new(big.Int).Mul(new(big.Int).SetUint64(receipts[i].GasUsed), minerFee))
	}
	return new(big.Float).Quo(new(big.Float).SetInt(feesWei), new(big.Float).SetInt(big.NewInt(params.Ether)))
}<|MERGE_RESOLUTION|>--- conflicted
+++ resolved
@@ -889,7 +889,7 @@
 			continue
 		}
 		// Start executing the transaction
-		w.current.state.Prepare(tx.Hash(), common.Hash{}, w.current.tcount)
+		w.current.state.Prepare(tx.Hash(), w.current.tcount)
 
 		logs, err := w.commitTransaction(tx, coinbase)
 		switch err {
@@ -1130,7 +1130,7 @@
 	return 0, pt
 }
 
-func (w *worker) commitTransactionsEx(num *big.Int, interrupt *int32, tstart time.Time) bool {
+func (w *worker) commitTransactionsEx(num *big.Int, interrupt *int32, tstart time.Time, baseFee *big.Int) bool {
 	// committed transactions in this round
 	committedTxs := map[common.Hash]*types.Transaction{}
 	round := 0
@@ -1138,7 +1138,7 @@
 		round++
 
 		// Fill the block with all available pending transactions.
-		pending, err := w.eth.TxPool().Pending()
+		pending, err := w.eth.TxPool().Pending(true)
 		if err != nil {
 			log.Error("Failed to fetch pending transactions", "err", err)
 			break
@@ -1171,7 +1171,7 @@
 			}
 
 			n = len(committedTxs)
-			txs := types.NewTransactionsByPriceAndNonce(w.current.signer, pending)
+			txs := types.NewTransactionsByPriceAndNonce(w.current.signer, pending, baseFee)
 			if w.commitTransactions(txs, w.coinbase, interrupt, &tstart, committedTxs) {
 				return true
 			}
@@ -1237,31 +1237,10 @@
 			return
 		}
 	}
-<<<<<<< HEAD
-
-	if metaminer.IsPoW() {
-		if parent.Time() >= uint64(timestamp) {
-			timestamp = int64(parent.Time() + 1)
-		}
-		// this will ensure we're not going off too far in the future
-		if now := time.Now().Unix(); timestamp > now+1 {
-			wait := time.Duration(timestamp-now) * time.Second
-			log.Info("Mining too far in the future", "wait", common.PrettyDuration(wait))
-			time.Sleep(wait)
-		}
-	}
-
 	header := &types.Header{
 		ParentHash: parent.Hash(),
 		Number:     num,
-		GasLimit:   core.CalcGasLimit(parent, w.config.GasFloor, w.config.GasCeil),
-=======
-	num := parent.Number()
-	header := &types.Header{
-		ParentHash: parent.Hash(),
-		Number:     num.Add(num, common.Big1),
 		GasLimit:   core.CalcGasLimit(parent.GasLimit(), w.config.GasCeil),
->>>>>>> 26675454
 		Extra:      w.extra,
 		Time:       uint64(timestamp),
 		Fees:       big.NewInt(0),
@@ -1335,22 +1314,16 @@
 	commitUncles(w.localUncles)
 	commitUncles(w.remoteUncles)
 
-<<<<<<< HEAD
 	if !metaminer.IsPoW() { // Metadium
-		if !w.commitTransactionsEx(num, interrupt, tstart) {
+		if !w.commitTransactionsEx(num, interrupt, tstart, header.BaseFee) {
 			w.commitEx(uncles, w.fullTaskHook, true, tstart)
 		}
 		return
 	}
 
-	if !noempty {
-		// Create an empty block based on temporary copied state for sealing in advance without waiting block
-		// execution finished.
-=======
 	// Create an empty block based on temporary copied state for
 	// sealing in advance without waiting block execution finished.
 	if !noempty && atomic.LoadUint32(&w.noempty) == 0 {
->>>>>>> 26675454
 		w.commit(uncles, nil, false, tstart)
 	}
 
@@ -1376,24 +1349,14 @@
 		}
 	}
 	if len(localTxs) > 0 {
-<<<<<<< HEAD
-		txs := types.NewTransactionsByPriceAndNonce(w.current.signer, localTxs)
+		txs := types.NewTransactionsByPriceAndNonce(w.current.signer, localTxs, header.BaseFee)
 		if w.commitTransactions(txs, w.coinbase, interrupt, nil, nil) {
-=======
-		txs := types.NewTransactionsByPriceAndNonce(w.current.signer, localTxs, header.BaseFee)
-		if w.commitTransactions(txs, w.coinbase, interrupt) {
->>>>>>> 26675454
 			return
 		}
 	}
 	if len(remoteTxs) > 0 {
-<<<<<<< HEAD
-		txs := types.NewTransactionsByPriceAndNonce(w.current.signer, remoteTxs)
+		txs := types.NewTransactionsByPriceAndNonce(w.current.signer, remoteTxs, header.BaseFee)
 		if w.commitTransactions(txs, w.coinbase, interrupt, nil, nil) {
-=======
-		txs := types.NewTransactionsByPriceAndNonce(w.current.signer, remoteTxs, header.BaseFee)
-		if w.commitTransactions(txs, w.coinbase, interrupt) {
->>>>>>> 26675454
 			return
 		}
 	}
@@ -1420,7 +1383,7 @@
 	header := &types.Header{
 		ParentHash: parent.Hash(),
 		Number:     num,
-		GasLimit:   core.CalcGasLimit(parent, w.config.GasFloor, w.config.GasCeil),
+		GasLimit:   core.CalcGasLimit(parent.GasLimit(), w.config.GasCeil),
 		Extra:      w.extra,
 		Time:       uint64(time.Now().Unix()),
 		Fees:       big.NewInt(0),
@@ -1434,6 +1397,7 @@
 	w.updateSnapshot()
 }
 
+//nolint:govet
 // commit runs any post-transaction state modifications, assembles the final block
 // and commits new work if consensus engine is running.
 func (w *worker) commit(uncles []*types.Header, interval func(), update bool, start time.Time) error {
@@ -1472,7 +1436,6 @@
 	return nil
 }
 
-<<<<<<< HEAD
 // In Metadium, uncles are not welcome and difficulty is so low,
 // there's no reason to run miners asynchronously.
 func (w *worker) commitEx(uncles []*types.Header, interval func(), update bool, start time.Time) error {
@@ -1557,7 +1520,8 @@
 		w.updateSnapshot()
 	}
 	return nil
-=======
+}
+
 // copyReceipts makes a deep copy of the given receipts.
 func copyReceipts(receipts []*types.Receipt) []*types.Receipt {
 	result := make([]*types.Receipt, len(receipts))
@@ -1566,7 +1530,6 @@
 		result[i] = &cpy
 	}
 	return result
->>>>>>> 26675454
 }
 
 // postSideBlock fires a side chain event, only use it for testing.
