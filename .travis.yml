language: go
go_import_path: github.com/ethereum/go-ethereum
sudo: false
jobs:
  include:
        # This builder only tests code linters on latest version of Go
    - stage: lint
      os: linux
      dist: xenial
<<<<<<< HEAD
      go: 1.12.x
=======
      go: 1.13.x
>>>>>>> 58cf5686
      env:
        - lint
      git:
        submodules: false # avoid cloning ethereum/tests
      script:
        - go run build/ci.go lint

    - stage: build
      os: linux
      dist: xenial
      go: 1.11.x
      env:
        - GO111MODULE=on
      script:
        - go run build/ci.go install
        - go run build/ci.go test -coverage $TEST_PACKAGES

    - stage: build
      os: linux
      dist: xenial
      go: 1.12.x
<<<<<<< HEAD
=======
      env:
        - GO111MODULE=on
>>>>>>> 58cf5686
      script:
        - go run build/ci.go install
        - go run build/ci.go test -coverage $TEST_PACKAGES

    # These are the latest Go versions.
    - stage: build
      os: linux
<<<<<<< HEAD
=======
      arch: amd64
      dist: xenial
      go: 1.13.x
      script:
        - go run build/ci.go install
        - go run build/ci.go test -coverage $TEST_PACKAGES

    - stage: build
      if: type = pull_request
      os: linux
      arch: arm64
>>>>>>> 58cf5686
      dist: xenial
      go: 1.13.x
      script:
        - go run build/ci.go install
        - go run build/ci.go test -coverage $TEST_PACKAGES

    - stage: build
      os: osx
<<<<<<< HEAD
=======
      osx_image: xcode11.3
>>>>>>> 58cf5686
      go: 1.13.x
      script:
        - echo "Increase the maximum number of open file descriptors on macOS"
        - NOFILE=20480
        - sudo sysctl -w kern.maxfiles=$NOFILE
        - sudo sysctl -w kern.maxfilesperproc=$NOFILE
        - sudo launchctl limit maxfiles $NOFILE $NOFILE
        - sudo launchctl limit maxfiles
        - ulimit -S -n $NOFILE
        - ulimit -n
        - unset -f cd # workaround for https://github.com/travis-ci/travis-ci/issues/8703
        - go run build/ci.go install
        - go run build/ci.go test -coverage $TEST_PACKAGES

    # This builder does the Ubuntu PPA upload
    - stage: build
      if: type = push
      os: linux
      dist: xenial
      go: 1.13.x
      env:
        - ubuntu-ppa
      git:
        submodules: false # avoid cloning ethereum/tests
      addons:
        apt:
          packages:
            - devscripts
            - debhelper
            - dput
            - fakeroot
            - python-bzrlib
            - python-paramiko
      script:
        - echo '|1|7SiYPr9xl3uctzovOTj4gMwAC1M=|t6ReES75Bo/PxlOPJ6/GsGbTrM0= ssh-rsa AAAAB3NzaC1yc2EAAAABIwAAAQEA0aKz5UTUndYgIGG7dQBV+HaeuEZJ2xPHo2DS2iSKvUL4xNMSAY4UguNW+pX56nAQmZKIZZ8MaEvSj6zMEDiq6HFfn5JcTlM80UwlnyKe8B8p7Nk06PPQLrnmQt5fh0HmEcZx+JU9TZsfCHPnX7MNz4ELfZE6cFsclClrKim3BHUIGq//t93DllB+h4O9LHjEUsQ1Sr63irDLSutkLJD6RXchjROXkNirlcNVHH/jwLWR5RcYilNX7S5bIkK8NlWPjsn/8Ua5O7I9/YoE97PpO6i73DTGLh5H9JN/SITwCKBkgSDWUt61uPK3Y11Gty7o2lWsBjhBUm2Y38CBsoGmBw==' >> ~/.ssh/known_hosts
<<<<<<< HEAD
        - go run build/ci.go debsrc -upload ethereum/ethereum -sftp-user geth-ci -signer "Go Ethereum Linux Builder <geth-ci@ethereum.org>"
=======
        - go run build/ci.go debsrc -goversion 1.13.6 -upload ethereum/ethereum -sftp-user geth-ci -signer "Go Ethereum Linux Builder <geth-ci@ethereum.org>"
>>>>>>> 58cf5686

    # This builder does the Linux Azure uploads
    - stage: build
      if: type = push
      os: linux
      dist: xenial
      sudo: required
      go: 1.13.x
      env:
        - azure-linux
      git:
        submodules: false # avoid cloning ethereum/tests
      addons:
        apt:
          packages:
            - gcc-multilib
      script:
        # Build for the primary platforms that Trusty can manage
        - go run build/ci.go install
        - go run build/ci.go archive -type tar -signer LINUX_SIGNING_KEY -upload gethstore/builds
        - go run build/ci.go install -arch 386
        - go run build/ci.go archive -arch 386 -type tar -signer LINUX_SIGNING_KEY -upload gethstore/builds

        # Switch over GCC to cross compilation (breaks 386, hence why do it here only)
        - sudo -E apt-get -yq --no-install-suggests --no-install-recommends --force-yes install gcc-arm-linux-gnueabi libc6-dev-armel-cross gcc-arm-linux-gnueabihf libc6-dev-armhf-cross gcc-aarch64-linux-gnu libc6-dev-arm64-cross
        - sudo ln -s /usr/include/asm-generic /usr/include/asm

        - GOARM=5 go run build/ci.go install -arch arm -cc arm-linux-gnueabi-gcc
        - GOARM=5 go run build/ci.go archive -arch arm -type tar -signer LINUX_SIGNING_KEY -upload gethstore/builds
        - GOARM=6 go run build/ci.go install -arch arm -cc arm-linux-gnueabi-gcc
        - GOARM=6 go run build/ci.go archive -arch arm -type tar -signer LINUX_SIGNING_KEY -upload gethstore/builds
        - GOARM=7 go run build/ci.go install -arch arm -cc arm-linux-gnueabihf-gcc
        - GOARM=7 go run build/ci.go archive -arch arm -type tar -signer LINUX_SIGNING_KEY -upload gethstore/builds
        - go run build/ci.go install -arch arm64 -cc aarch64-linux-gnu-gcc
        - go run build/ci.go archive -arch arm64 -type tar -signer LINUX_SIGNING_KEY -upload gethstore/builds

    # This builder does the Linux Azure MIPS xgo uploads
    - stage: build
      if: type = push
      os: linux
      dist: xenial
      services:
        - docker
      go: 1.13.x
      env:
        - azure-linux-mips
      git:
        submodules: false # avoid cloning ethereum/tests
      script:
        - go run build/ci.go xgo --alltools -- --targets=linux/mips --ldflags '-extldflags "-static"' -v
        - for bin in build/bin/*-linux-mips; do mv -f "${bin}" "${bin/-linux-mips/}"; done
        - go run build/ci.go archive -arch mips -type tar -signer LINUX_SIGNING_KEY -upload gethstore/builds

        - go run build/ci.go xgo --alltools -- --targets=linux/mipsle --ldflags '-extldflags "-static"' -v
        - for bin in build/bin/*-linux-mipsle; do mv -f "${bin}" "${bin/-linux-mipsle/}"; done
        - go run build/ci.go archive -arch mipsle -type tar -signer LINUX_SIGNING_KEY -upload gethstore/builds

        - go run build/ci.go xgo --alltools -- --targets=linux/mips64 --ldflags '-extldflags "-static"' -v
        - for bin in build/bin/*-linux-mips64; do mv -f "${bin}" "${bin/-linux-mips64/}"; done
        - go run build/ci.go archive -arch mips64 -type tar -signer LINUX_SIGNING_KEY -upload gethstore/builds

        - go run build/ci.go xgo --alltools -- --targets=linux/mips64le --ldflags '-extldflags "-static"' -v
        - for bin in build/bin/*-linux-mips64le; do mv -f "${bin}" "${bin/-linux-mips64le/}"; done
        - go run build/ci.go archive -arch mips64le -type tar -signer LINUX_SIGNING_KEY -upload gethstore/builds

    # This builder does the Android Maven and Azure uploads
    - stage: build
      if: type = push
      os: linux
      dist: xenial
      addons:
        apt:
          packages:
            - oracle-java8-installer
            - oracle-java8-set-default
      language: android
      android:
        components:
          - platform-tools
          - tools
          - android-15
          - android-19
          - android-24
      env:
        - azure-android
        - maven-android
      git:
        submodules: false # avoid cloning ethereum/tests
      before_install:
<<<<<<< HEAD
        - curl https://dl.google.com/go/go1.13.linux-amd64.tar.gz | tar -xz
=======
        - curl https://dl.google.com/go/go1.13.6.linux-amd64.tar.gz | tar -xz
>>>>>>> 58cf5686
        - export PATH=`pwd`/go/bin:$PATH
        - export GOROOT=`pwd`/go
        - export GOPATH=$HOME/go
      script:
        # Build the Android archive and upload it to Maven Central and Azure
        - curl https://dl.google.com/android/repository/android-ndk-r19b-linux-x86_64.zip -o android-ndk-r19b.zip
        - unzip -q android-ndk-r19b.zip && rm android-ndk-r19b.zip
        - mv android-ndk-r19b $ANDROID_HOME/ndk-bundle

        - mkdir -p $GOPATH/src/github.com/ethereum
        - ln -s `pwd` $GOPATH/src/github.com/ethereum/go-ethereum
        - go run build/ci.go aar -signer ANDROID_SIGNING_KEY -deploy https://oss.sonatype.org -upload gethstore/builds

    # This builder does the OSX Azure, iOS CocoaPods and iOS Azure uploads
    - stage: build
      if: type = push
      os: osx
      go: 1.13.x
      env:
        - azure-osx
        - azure-ios
        - cocoapods-ios
      git:
        submodules: false # avoid cloning ethereum/tests
      script:
        - go run build/ci.go install
        - go run build/ci.go archive -type tar -signer OSX_SIGNING_KEY -upload gethstore/builds

        # Build the iOS framework and upload it to CocoaPods and Azure
        - gem uninstall cocoapods -a -x
        - gem install cocoapods

        - mv ~/.cocoapods/repos/master ~/.cocoapods/repos/master.bak
        - sed -i '.bak' 's/repo.join/!repo.join/g' $(dirname `gem which cocoapods`)/cocoapods/sources_manager.rb
        - if [ "$TRAVIS_PULL_REQUEST" = "false" ]; then git clone --depth=1 https://github.com/CocoaPods/Specs.git ~/.cocoapods/repos/master && pod setup --verbose; fi

        - xctool -version
        - xcrun simctl list

        # Workaround for https://github.com/golang/go/issues/23749
        - export CGO_CFLAGS_ALLOW='-fmodules|-fblocks|-fobjc-arc'
        - go run build/ci.go xcode -signer IOS_SIGNING_KEY -deploy trunk -upload gethstore/builds

    # This builder does the Azure archive purges to avoid accumulating junk
    - stage: build
      if: type = cron
      os: linux
      dist: xenial
      go: 1.13.x
      env:
        - azure-purge
      git:
        submodules: false # avoid cloning ethereum/tests
      script:
        - go run build/ci.go purge -store gethstore/builds -days 14<|MERGE_RESOLUTION|>--- conflicted
+++ resolved
@@ -7,46 +7,37 @@
     - stage: lint
       os: linux
       dist: xenial
-<<<<<<< HEAD
+      go: 1.13.x
+      env:
+        - lint
+      git:
+        submodules: false # avoid cloning ethereum/tests
+      script:
+        - go run build/ci.go lint
+
+    - stage: build
+      os: linux
+      dist: xenial
+      go: 1.11.x
+      env:
+        - GO111MODULE=on
+      script:
+        - go run build/ci.go install
+        - go run build/ci.go test -coverage $TEST_PACKAGES
+
+    - stage: build
+      os: linux
+      dist: xenial
       go: 1.12.x
-=======
-      go: 1.13.x
->>>>>>> 58cf5686
-      env:
-        - lint
-      git:
-        submodules: false # avoid cloning ethereum/tests
-      script:
-        - go run build/ci.go lint
-
-    - stage: build
-      os: linux
-      dist: xenial
-      go: 1.11.x
       env:
         - GO111MODULE=on
       script:
         - go run build/ci.go install
         - go run build/ci.go test -coverage $TEST_PACKAGES
 
-    - stage: build
-      os: linux
-      dist: xenial
-      go: 1.12.x
-<<<<<<< HEAD
-=======
-      env:
-        - GO111MODULE=on
->>>>>>> 58cf5686
-      script:
-        - go run build/ci.go install
-        - go run build/ci.go test -coverage $TEST_PACKAGES
-
     # These are the latest Go versions.
     - stage: build
       os: linux
-<<<<<<< HEAD
-=======
       arch: amd64
       dist: xenial
       go: 1.13.x
@@ -58,7 +49,6 @@
       if: type = pull_request
       os: linux
       arch: arm64
->>>>>>> 58cf5686
       dist: xenial
       go: 1.13.x
       script:
@@ -67,10 +57,7 @@
 
     - stage: build
       os: osx
-<<<<<<< HEAD
-=======
       osx_image: xcode11.3
->>>>>>> 58cf5686
       go: 1.13.x
       script:
         - echo "Increase the maximum number of open file descriptors on macOS"
@@ -106,11 +93,7 @@
             - python-paramiko
       script:
         - echo '|1|7SiYPr9xl3uctzovOTj4gMwAC1M=|t6ReES75Bo/PxlOPJ6/GsGbTrM0= ssh-rsa AAAAB3NzaC1yc2EAAAABIwAAAQEA0aKz5UTUndYgIGG7dQBV+HaeuEZJ2xPHo2DS2iSKvUL4xNMSAY4UguNW+pX56nAQmZKIZZ8MaEvSj6zMEDiq6HFfn5JcTlM80UwlnyKe8B8p7Nk06PPQLrnmQt5fh0HmEcZx+JU9TZsfCHPnX7MNz4ELfZE6cFsclClrKim3BHUIGq//t93DllB+h4O9LHjEUsQ1Sr63irDLSutkLJD6RXchjROXkNirlcNVHH/jwLWR5RcYilNX7S5bIkK8NlWPjsn/8Ua5O7I9/YoE97PpO6i73DTGLh5H9JN/SITwCKBkgSDWUt61uPK3Y11Gty7o2lWsBjhBUm2Y38CBsoGmBw==' >> ~/.ssh/known_hosts
-<<<<<<< HEAD
-        - go run build/ci.go debsrc -upload ethereum/ethereum -sftp-user geth-ci -signer "Go Ethereum Linux Builder <geth-ci@ethereum.org>"
-=======
         - go run build/ci.go debsrc -goversion 1.13.6 -upload ethereum/ethereum -sftp-user geth-ci -signer "Go Ethereum Linux Builder <geth-ci@ethereum.org>"
->>>>>>> 58cf5686
 
     # This builder does the Linux Azure uploads
     - stage: build
@@ -200,11 +183,7 @@
       git:
         submodules: false # avoid cloning ethereum/tests
       before_install:
-<<<<<<< HEAD
-        - curl https://dl.google.com/go/go1.13.linux-amd64.tar.gz | tar -xz
-=======
         - curl https://dl.google.com/go/go1.13.6.linux-amd64.tar.gz | tar -xz
->>>>>>> 58cf5686
         - export PATH=`pwd`/go/bin:$PATH
         - export GOROOT=`pwd`/go
         - export GOPATH=$HOME/go
