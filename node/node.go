// Copyright 2015 The go-ethereum Authors
// This file is part of the go-ethereum library.
//
// The go-ethereum library is free software: you can redistribute it and/or modify
// it under the terms of the GNU Lesser General Public License as published by
// the Free Software Foundation, either version 3 of the License, or
// (at your option) any later version.
//
// The go-ethereum library is distributed in the hope that it will be useful,
// but WITHOUT ANY WARRANTY; without even the implied warranty of
// MERCHANTABILITY or FITNESS FOR A PARTICULAR PURPOSE. See the
// GNU Lesser General Public License for more details.
//
// You should have received a copy of the GNU Lesser General Public License
// along with the go-ethereum library. If not, see <http://www.gnu.org/licenses/>.

package node

import (
	"errors"
	"fmt"
	"net/http"
	"os"
	"path/filepath"
	"reflect"
	"strings"
	"sync"

	"github.com/ethereum/go-ethereum/accounts"
	"github.com/ethereum/go-ethereum/core/rawdb"
	"github.com/ethereum/go-ethereum/ethdb"
	"github.com/ethereum/go-ethereum/event"
	"github.com/ethereum/go-ethereum/log"
	"github.com/ethereum/go-ethereum/p2p"
	"github.com/ethereum/go-ethereum/rpc"
	"github.com/prometheus/tsdb/fileutil"
)

// Node is a container on which services can be registered.
type Node struct {
	eventmux      *event.TypeMux
	config        *Config
	accman        *accounts.Manager
	log           log.Logger
	ephemKeystore string            // if non-empty, the key directory that will be removed by Stop
	dirLock       fileutil.Releaser // prevents concurrent use of instance directory
	stop          chan struct{}     // Channel to wait for termination notifications
	server        *p2p.Server       // Currently running P2P networking layer
	startStopLock sync.Mutex        // Start/Stop are protected by an additional lock
	state         int               // Tracks state of node lifecycle

	lock          sync.Mutex
	lifecycles    []Lifecycle // All registered backends, services, and auxiliary services that have a lifecycle
	rpcAPIs       []rpc.API   // List of APIs currently provided by the node
	http          *httpServer //
	ws            *httpServer //
	ipc           *ipcServer  // Stores information about the ipc http server
	inprocHandler *rpc.Server // In-process RPC request handler to process the API requests

	databases map[*closeTrackingDB]struct{} // All open databases
}

const (
	initializingState = iota
	runningState
	closedState
)

// New creates a new P2P node, ready for protocol registration.
func New(conf *Config) (*Node, error) {
	// Copy config and resolve the datadir so future changes to the current
	// working directory don't affect the node.
	confCopy := *conf
	conf = &confCopy
	if conf.DataDir != "" {
		absdatadir, err := filepath.Abs(conf.DataDir)
		if err != nil {
			return nil, err
		}
		conf.DataDir = absdatadir
	}
	if conf.Logger == nil {
		conf.Logger = log.New()
	}

	// Ensure that the instance name doesn't cause weird conflicts with
	// other files in the data directory.
	if strings.ContainsAny(conf.Name, `/\`) {
		return nil, errors.New(`Config.Name must not contain '/' or '\'`)
	}
	if conf.Name == datadirDefaultKeyStore {
		return nil, errors.New(`Config.Name cannot be "` + datadirDefaultKeyStore + `"`)
	}
	if strings.HasSuffix(conf.Name, ".ipc") {
		return nil, errors.New(`Config.Name cannot end in ".ipc"`)
	}

	node := &Node{
		config:        conf,
		inprocHandler: rpc.NewServer(),
		eventmux:      new(event.TypeMux),
		log:           conf.Logger,
		stop:          make(chan struct{}),
		server:        &p2p.Server{Config: conf.P2P},
		databases:     make(map[*closeTrackingDB]struct{}),
	}

	// Register built-in APIs.
	node.rpcAPIs = append(node.rpcAPIs, node.apis()...)

	// Acquire the instance directory lock.
	if err := node.openDataDir(); err != nil {
		return nil, err
	}
	// Ensure that the AccountManager method works before the node has started. We rely on
	// this in cmd/geth.
	am, ephemeralKeystore, err := makeAccountManager(conf)
	if err != nil {
		return nil, err
	}
	node.accman = am
	node.ephemKeystore = ephemeralKeystore

	// Initialize the p2p server. This creates the node key and discovery databases.
	node.server.Config.PrivateKey = node.config.NodeKey()
	node.server.Config.Name = node.config.NodeName()
	node.server.Config.Logger = node.log
	if node.server.Config.StaticNodes == nil {
		node.server.Config.StaticNodes = node.config.StaticNodes()
	}
	if node.server.Config.TrustedNodes == nil {
		node.server.Config.TrustedNodes = node.config.TrustedNodes()
	}
	if node.server.Config.NodeDatabase == "" {
		node.server.Config.NodeDatabase = node.config.NodeDB()
	}

	// Check HTTP/WS prefixes are valid.
	if err := validatePrefix("HTTP", conf.HTTPPathPrefix); err != nil {
		return nil, err
	}
	if err := validatePrefix("WebSocket", conf.WSPathPrefix); err != nil {
		return nil, err
	}

	// Configure RPC servers.
	node.http = newHTTPServer(node.log, conf.HTTPTimeouts)
	node.ws = newHTTPServer(node.log, rpc.DefaultHTTPTimeouts)
	node.ipc = newIPCServer(node.log, conf.IPCEndpoint())

	return node, nil
}

// Start starts all registered lifecycles, RPC services and p2p networking.
// Node can only be started once.
func (n *Node) Start() error {
	n.startStopLock.Lock()
	defer n.startStopLock.Unlock()

	n.lock.Lock()
	switch n.state {
	case runningState:
		n.lock.Unlock()
		return ErrNodeRunning
	case closedState:
		n.lock.Unlock()
		return ErrNodeStopped
	}
	n.state = runningState
	// open networking and RPC endpoints
	err := n.openEndpoints()
	lifecycles := make([]Lifecycle, len(n.lifecycles))
	copy(lifecycles, n.lifecycles)
	n.lock.Unlock()

	// Check if endpoint startup failed.
	if err != nil {
		n.doClose(nil)
		return err
	}
	// Start all registered lifecycles.
	var started []Lifecycle
	for _, lifecycle := range lifecycles {
		if err = lifecycle.Start(); err != nil {
			break
		}
		started = append(started, lifecycle)
	}
	// Check if any lifecycle failed to start.
	if err != nil {
		n.stopServices(started)
		n.doClose(nil)
	}
	return err
}

// Close stops the Node and releases resources acquired in
// Node constructor New.
func (n *Node) Close() error {
	n.startStopLock.Lock()
	defer n.startStopLock.Unlock()

	n.lock.Lock()
	state := n.state
	n.lock.Unlock()
	switch state {
	case initializingState:
		// The node was never started.
		return n.doClose(nil)
	case runningState:
		// The node was started, release resources acquired by Start().
		var errs []error
		if err := n.stopServices(n.lifecycles); err != nil {
			errs = append(errs, err)
		}
		return n.doClose(errs)
	case closedState:
		return ErrNodeStopped
	default:
		panic(fmt.Sprintf("node is in unknown state %d", state))
	}
}

// doClose releases resources acquired by New(), collecting errors.
func (n *Node) doClose(errs []error) error {
	// Close databases. This needs the lock because it needs to
	// synchronize with OpenDatabase*.
	n.lock.Lock()
	n.state = closedState
	errs = append(errs, n.closeDatabases()...)
	n.lock.Unlock()

	if err := n.accman.Close(); err != nil {
		errs = append(errs, err)
	}
	if n.ephemKeystore != "" {
		if err := os.RemoveAll(n.ephemKeystore); err != nil {
			errs = append(errs, err)
		}
	}

	// Release instance directory lock.
	n.closeDataDir()

	// Unblock n.Wait.
	close(n.stop)

	// Report any errors that might have occurred.
	switch len(errs) {
	case 0:
		return nil
	case 1:
		return errs[0]
	default:
		return fmt.Errorf("%v", errs)
	}
}

// openEndpoints starts all network and RPC endpoints.
func (n *Node) openEndpoints() error {
	// start networking endpoints
	n.log.Info("Starting peer-to-peer node", "instance", n.server.Name)
	if err := n.server.Start(); err != nil {
		return convertFileLockError(err)
	}
	// start RPC endpoints
	err := n.startRPC()
	if err != nil {
		n.stopRPC()
		n.server.Stop()
	}
	return err
}

// containsLifecycle checks if 'lfs' contains 'l'.
func containsLifecycle(lfs []Lifecycle, l Lifecycle) bool {
	for _, obj := range lfs {
		if obj == l {
			return true
		}
	}
	return false
}

// stopServices terminates running services, RPC and p2p networking.
// It is the inverse of Start.
func (n *Node) stopServices(running []Lifecycle) error {
	n.stopRPC()

	// Stop running lifecycles in reverse order.
	failure := &StopError{Services: make(map[reflect.Type]error)}
	for i := len(running) - 1; i >= 0; i-- {
		if err := running[i].Stop(); err != nil {
			failure.Services[reflect.TypeOf(running[i])] = err
		}
	}

	// Stop p2p networking.
	n.server.Stop()

	if len(failure.Services) > 0 {
		return failure
	}
	return nil
}

func (n *Node) openDataDir() error {
	if n.config.DataDir == "" {
		return nil // ephemeral
	}

	instdir := filepath.Join(n.config.DataDir, n.config.name())
	if err := os.MkdirAll(instdir, 0700); err != nil {
		return err
	}
	// Lock the instance directory to prevent concurrent use by another instance as well as
	// accidental use of the instance directory as a database.
	release, _, err := fileutil.Flock(filepath.Join(instdir, "LOCK"))
	if err != nil {
		return convertFileLockError(err)
	}
	n.dirLock = release
	return nil
}

func (n *Node) closeDataDir() {
	// Release instance directory lock.
	if n.dirLock != nil {
		if err := n.dirLock.Release(); err != nil {
			n.log.Error("Can't release datadir lock", "err", err)
		}
		n.dirLock = nil
	}
}

// configureRPC is a helper method to configure all the various RPC endpoints during node
// startup. It's not meant to be called at any time afterwards as it makes certain
// assumptions about the state of the node.
func (n *Node) startRPC() error {
	if err := n.startInProc(); err != nil {
		return err
	}

	// Configure IPC.
	if n.ipc.endpoint != "" {
		if err := n.ipc.start(n.rpcAPIs); err != nil {
			return err
		}
	}

	// Configure HTTP.
	if n.config.HTTPHost != "" {
		config := httpConfig{
			CorsAllowedOrigins: n.config.HTTPCors,
			Vhosts:             n.config.HTTPVirtualHosts,
			Modules:            n.config.HTTPModules,
			prefix:             n.config.HTTPPathPrefix,
		}
		if err := n.http.setListenAddr(n.config.HTTPHost, n.config.HTTPPort); err != nil {
			return err
		}
		if err := n.http.enableRPC(n.rpcAPIs, config); err != nil {
			return err
		}
	}

	// Configure WebSocket.
	if n.config.WSHost != "" {
		server := n.wsServerForPort(n.config.WSPort)
		config := wsConfig{
			Modules: n.config.WSModules,
			Origins: n.config.WSOrigins,
			prefix:  n.config.WSPathPrefix,
		}
		if err := server.setListenAddr(n.config.WSHost, n.config.WSPort); err != nil {
			return err
		}
		if err := server.enableWS(n.rpcAPIs, config); err != nil {
			return err
		}
	}

	if err := n.http.start(); err != nil {
		return err
	}
	return n.ws.start()
}

func (n *Node) wsServerForPort(port int) *httpServer {
	if n.config.HTTPHost == "" || n.http.port == port {
		return n.http
	}
	return n.ws
}

func (n *Node) stopRPC() {
	n.http.stop()
	n.ws.stop()
	n.ipc.stop()
	n.stopInProc()
}

// startInProc registers all RPC APIs on the inproc server.
func (n *Node) startInProc() error {
	for _, api := range n.rpcAPIs {
		if err := n.inprocHandler.RegisterName(api.Namespace, api.Service); err != nil {
			return err
		}
	}
	return nil
}

// stopInProc terminates the in-process RPC endpoint.
func (n *Node) stopInProc() {
	n.inprocHandler.Stop()
}

// Wait blocks until the node is closed.
func (n *Node) Wait() {
	<-n.stop
}

// RegisterLifecycle registers the given Lifecycle on the node.
func (n *Node) RegisterLifecycle(lifecycle Lifecycle) {
	n.lock.Lock()
	defer n.lock.Unlock()

	if n.state != initializingState {
		panic("can't register lifecycle on running/stopped node")
	}
	if containsLifecycle(n.lifecycles, lifecycle) {
		panic(fmt.Sprintf("attempt to register lifecycle %T more than once", lifecycle))
	}
	n.lifecycles = append(n.lifecycles, lifecycle)
}

// RegisterProtocols adds backend's protocols to the node's p2p server.
func (n *Node) RegisterProtocols(protocols []p2p.Protocol) {
	n.lock.Lock()
	defer n.lock.Unlock()

	if n.state != initializingState {
		panic("can't register protocols on running/stopped node")
	}
	n.server.Protocols = append(n.server.Protocols, protocols...)
}

// RegisterAPIs registers the APIs a service provides on the node.
func (n *Node) RegisterAPIs(apis []rpc.API) {
	n.lock.Lock()
	defer n.lock.Unlock()

	if n.state != initializingState {
		panic("can't register APIs on running/stopped node")
	}
	n.rpcAPIs = append(n.rpcAPIs, apis...)
}

// RegisterHandler mounts a handler on the given path on the canonical HTTP server.
//
// The name of the handler is shown in a log message when the HTTP server starts
// and should be a descriptive term for the service provided by the handler.
func (n *Node) RegisterHandler(name, path string, handler http.Handler) {
	n.lock.Lock()
	defer n.lock.Unlock()

	if n.state != initializingState {
		panic("can't register HTTP handler on running/stopped node")
	}

	n.http.mux.Handle(path, handler)
	n.http.handlerNames[path] = name
}

// Attach creates an RPC client attached to an in-process API handler.
func (n *Node) Attach() (*rpc.Client, error) {
	return rpc.DialInProc(n.inprocHandler), nil
}

// RPCHandler returns the in-process RPC request handler.
func (n *Node) RPCHandler() (*rpc.Server, error) {
	n.lock.Lock()
	defer n.lock.Unlock()

	if n.state == closedState {
		return nil, ErrNodeStopped
	}
	return n.inprocHandler, nil
}

// Config returns the configuration of node.
func (n *Node) Config() *Config {
	return n.config
}

// Server retrieves the currently running P2P network layer. This method is meant
// only to inspect fields of the currently running server. Callers should not
// start or stop the returned server.
func (n *Node) Server() *p2p.Server {
	n.lock.Lock()
	defer n.lock.Unlock()

	return n.server
}

// DataDir retrieves the current datadir used by the protocol stack.
// Deprecated: No files should be stored in this directory, use InstanceDir instead.
func (n *Node) DataDir() string {
	return n.config.DataDir
}

// InstanceDir retrieves the instance directory used by the protocol stack.
func (n *Node) InstanceDir() string {
	return n.config.instanceDir()
}

// AccountManager retrieves the account manager used by the protocol stack.
func (n *Node) AccountManager() *accounts.Manager {
	return n.accman
}

// IPCEndpoint retrieves the current IPC endpoint used by the protocol stack.
func (n *Node) IPCEndpoint() string {
	return n.ipc.endpoint
}

// HTTPEndpoint returns the URL of the HTTP server. Note that this URL does not
// contain the JSON-RPC path prefix set by HTTPPathPrefix.
func (n *Node) HTTPEndpoint() string {
	return "http://" + n.http.listenAddr()
}

// WSEndpoint returns the current JSON-RPC over WebSocket endpoint.
func (n *Node) WSEndpoint() string {
	if n.http.wsAllowed() {
		return "ws://" + n.http.listenAddr() + n.http.wsConfig.prefix
	}
	return "ws://" + n.ws.listenAddr() + n.ws.wsConfig.prefix
}

// EventMux retrieves the event multiplexer used by all the network services in
// the current protocol stack.
func (n *Node) EventMux() *event.TypeMux {
	return n.eventmux
}

// OpenDatabase opens an existing database with the given name (or creates one if no
// previous can be found) from within the node's instance directory. If the node is
// ephemeral, a memory database is returned.
func (n *Node) OpenDatabase(name string, cache, handles int, namespace string, readonly bool) (ethdb.Database, error) {
	n.lock.Lock()
	defer n.lock.Unlock()
	if n.state == closedState {
		return nil, ErrNodeStopped
	}

	var db ethdb.Database
	var err error
	if n.config.DataDir == "" {
		db = rawdb.NewMemoryDatabase()
	} else {
		db, err = rawdb.NewLevelDBDatabase(n.ResolvePath(name), cache, handles, namespace, readonly)
	}
<<<<<<< HEAD
	return rawdb.NewDB(n.config.ResolvePath(name), cache, handles, namespace)
=======

	if err == nil {
		db = n.wrapDatabase(db)
	}
	return db, err
>>>>>>> 26675454
}

// OpenDatabaseWithFreezer opens an existing database with the given name (or
// creates one if no previous can be found) from within the node's data directory,
// also attaching a chain freezer to it that moves ancient chain data from the
// database to immutable append-only files. If the node is an ephemeral one, a
// memory database is returned.
func (n *Node) OpenDatabaseWithFreezer(name string, cache, handles int, freezer, namespace string, readonly bool) (ethdb.Database, error) {
	n.lock.Lock()
	defer n.lock.Unlock()
	if n.state == closedState {
		return nil, ErrNodeStopped
	}

	var db ethdb.Database
	var err error
	if n.config.DataDir == "" {
		db = rawdb.NewMemoryDatabase()
	} else {
		root := n.ResolvePath(name)
		switch {
		case freezer == "":
			freezer = filepath.Join(root, "ancient")
		case !filepath.IsAbs(freezer):
			freezer = n.ResolvePath(freezer)
		}
		db, err = rawdb.NewLevelDBDatabaseWithFreezer(root, cache, handles, freezer, namespace, readonly)
	}

	if err == nil {
		db = n.wrapDatabase(db)
	}
<<<<<<< HEAD
	return rawdb.NewDBWithFreezer(root, cache, handles, freezer, namespace)
=======
	return db, err
>>>>>>> 26675454
}

// ResolvePath returns the absolute path of a resource in the instance directory.
func (n *Node) ResolvePath(x string) string {
	return n.config.ResolvePath(x)
}

// closeTrackingDB wraps the Close method of a database. When the database is closed by the
// service, the wrapper removes it from the node's database map. This ensures that Node
// won't auto-close the database if it is closed by the service that opened it.
type closeTrackingDB struct {
	ethdb.Database
	n *Node
}

func (db *closeTrackingDB) Close() error {
	db.n.lock.Lock()
	delete(db.n.databases, db)
	db.n.lock.Unlock()
	return db.Database.Close()
}

// wrapDatabase ensures the database will be auto-closed when Node is closed.
func (n *Node) wrapDatabase(db ethdb.Database) ethdb.Database {
	wrapper := &closeTrackingDB{db, n}
	n.databases[wrapper] = struct{}{}
	return wrapper
}

// closeDatabases closes all open databases.
func (n *Node) closeDatabases() (errors []error) {
	for db := range n.databases {
		delete(n.databases, db)
		if err := db.Database.Close(); err != nil {
			errors = append(errors, err)
		}
	}
	return errors
}<|MERGE_RESOLUTION|>--- conflicted
+++ resolved
@@ -559,17 +559,13 @@
 	if n.config.DataDir == "" {
 		db = rawdb.NewMemoryDatabase()
 	} else {
-		db, err = rawdb.NewLevelDBDatabase(n.ResolvePath(name), cache, handles, namespace, readonly)
-	}
-<<<<<<< HEAD
-	return rawdb.NewDB(n.config.ResolvePath(name), cache, handles, namespace)
-=======
+		db, err = rawdb.NewDB(n.ResolvePath(name), cache, handles, namespace, readonly)
+	}
 
 	if err == nil {
 		db = n.wrapDatabase(db)
 	}
 	return db, err
->>>>>>> 26675454
 }
 
 // OpenDatabaseWithFreezer opens an existing database with the given name (or
@@ -596,17 +592,13 @@
 		case !filepath.IsAbs(freezer):
 			freezer = n.ResolvePath(freezer)
 		}
-		db, err = rawdb.NewLevelDBDatabaseWithFreezer(root, cache, handles, freezer, namespace, readonly)
+		db, err = rawdb.NewDBWithFreezer(root, cache, handles, freezer, namespace, readonly)
 	}
 
 	if err == nil {
 		db = n.wrapDatabase(db)
 	}
-<<<<<<< HEAD
-	return rawdb.NewDBWithFreezer(root, cache, handles, freezer, namespace)
-=======
 	return db, err
->>>>>>> 26675454
 }
 
 // ResolvePath returns the absolute path of a resource in the instance directory.
