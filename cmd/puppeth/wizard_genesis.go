--- conflicted
+++ resolved
@@ -51,10 +51,7 @@
 			ByzantiumBlock:      big.NewInt(0),
 			ConstantinopleBlock: big.NewInt(0),
 			PetersburgBlock:     big.NewInt(0),
-<<<<<<< HEAD
-=======
 			IstanbulBlock:       big.NewInt(0),
->>>>>>> 58cf5686
 		},
 	}
 	// Figure out which consensus engine to choose
@@ -233,13 +230,10 @@
 		fmt.Println()
 		fmt.Printf("Which block should Petersburg come into effect? (default = %v)\n", w.conf.Genesis.Config.PetersburgBlock)
 		w.conf.Genesis.Config.PetersburgBlock = w.readDefaultBigInt(w.conf.Genesis.Config.PetersburgBlock)
-<<<<<<< HEAD
-=======
 
 		fmt.Println()
 		fmt.Printf("Which block should Istanbul come into effect? (default = %v)\n", w.conf.Genesis.Config.IstanbulBlock)
 		w.conf.Genesis.Config.IstanbulBlock = w.readDefaultBigInt(w.conf.Genesis.Config.IstanbulBlock)
->>>>>>> 58cf5686
 
 		out, _ := json.MarshalIndent(w.conf.Genesis.Config, "", "  ")
 		fmt.Printf("Chain configuration updated:\n\n%s\n", out)
