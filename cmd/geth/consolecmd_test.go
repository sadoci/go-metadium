--- conflicted
+++ resolved
@@ -87,14 +87,11 @@
 		"--port", "0", "--maxpeers", "0", "--nodiscover", "--nat", "none",
 		"--etherbase", coinbase, "--shh", "--ipcpath", ipc)
 
-<<<<<<< HEAD
-=======
 	defer func() {
 		geth.Interrupt()
 		geth.ExpectExit()
 	}()
 
->>>>>>> 58cf5686
 	waitForEndpoint(t, ipc, 3*time.Second)
 	testAttachWelcome(t, geth, "ipc:"+ipc, ipcAPIs)
 
@@ -106,23 +103,14 @@
 	geth := runGeth(t,
 		"--port", "0", "--maxpeers", "0", "--nodiscover", "--nat", "none",
 		"--etherbase", coinbase, "--rpc", "--rpcport", port)
-<<<<<<< HEAD
-=======
 	defer func() {
 		geth.Interrupt()
 		geth.ExpectExit()
 	}()
->>>>>>> 58cf5686
 
 	endpoint := "http://127.0.0.1:" + port
 	waitForEndpoint(t, endpoint, 3*time.Second)
 	testAttachWelcome(t, geth, endpoint, httpAPIs)
-<<<<<<< HEAD
-
-	geth.Interrupt()
-	geth.ExpectExit()
-=======
->>>>>>> 58cf5686
 }
 
 func TestWSAttachWelcome(t *testing.T) {
@@ -132,23 +120,14 @@
 	geth := runGeth(t,
 		"--port", "0", "--maxpeers", "0", "--nodiscover", "--nat", "none",
 		"--etherbase", coinbase, "--ws", "--wsport", port)
-<<<<<<< HEAD
-=======
 	defer func() {
 		geth.Interrupt()
 		geth.ExpectExit()
 	}()
->>>>>>> 58cf5686
 
 	endpoint := "ws://127.0.0.1:" + port
 	waitForEndpoint(t, endpoint, 3*time.Second)
 	testAttachWelcome(t, geth, endpoint, httpAPIs)
-<<<<<<< HEAD
-
-	geth.Interrupt()
-	geth.ExpectExit()
-=======
->>>>>>> 58cf5686
 }
 
 func testAttachWelcome(t *testing.T, geth *testgeth, endpoint, apis string) {
