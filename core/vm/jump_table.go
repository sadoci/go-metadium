// Copyright 2015 The go-ethereum Authors
// This file is part of the go-ethereum library.
//
// The go-ethereum library is free software: you can redistribute it and/or modify
// it under the terms of the GNU Lesser General Public License as published by
// the Free Software Foundation, either version 3 of the License, or
// (at your option) any later version.
//
// The go-ethereum library is distributed in the hope that it will be useful,
// but WITHOUT ANY WARRANTY; without even the implied warranty of
// MERCHANTABILITY or FITNESS FOR A PARTICULAR PURPOSE. See the
// GNU Lesser General Public License for more details.
//
// You should have received a copy of the GNU Lesser General Public License
// along with the go-ethereum library. If not, see <http://www.gnu.org/licenses/>.

package vm

import (
<<<<<<< HEAD
	metaminer "github.com/ethereum/go-ethereum/metadium/miner"
=======
	"fmt"

>>>>>>> 20356e57
	"github.com/ethereum/go-ethereum/params"
)

type (
	executionFunc func(pc *uint64, interpreter *EVMInterpreter, callContext *ScopeContext) ([]byte, error)
	gasFunc       func(*EVM, *Contract, *Stack, *Memory, uint64) (uint64, error) // last parameter is the requested memory size as a uint64
	// memorySizeFunc returns the required size, and whether the operation overflowed a uint64
	memorySizeFunc func(*Stack) (size uint64, overflow bool)
)

type operation struct {
	// execute is the operation function
	execute     executionFunc
	constantGas uint64
	dynamicGas  gasFunc
	// minStack tells how many stack items are required
	minStack int
	// maxStack specifies the max length the stack can have for this operation
	// to not overflow the stack.
	maxStack int

	// memorySize returns the memory size required for the operation
	memorySize memorySizeFunc
}

var (
	frontierInstructionSet         = newFrontierInstructionSet()
	homesteadInstructionSet        = newHomesteadInstructionSet()
	tangerineWhistleInstructionSet = newTangerineWhistleInstructionSet()
	spuriousDragonInstructionSet   = newSpuriousDragonInstructionSet()
	byzantiumInstructionSet        = newByzantiumInstructionSet()
	constantinopleInstructionSet   = newConstantinopleInstructionSet()
	istanbulInstructionSet         = newIstanbulInstructionSet()
	berlinInstructionSet           = newBerlinInstructionSet()
	londonInstructionSet           = newLondonInstructionSet()
	mergeInstructionSet            = newMergeInstructionSet()
)

// JumpTable contains the EVM opcodes supported at a given fork.
type JumpTable [256]*operation

func validate(jt JumpTable) JumpTable {
	for i, op := range jt {
		if op == nil {
			panic(fmt.Sprintf("op 0x%x is not set", i))
		}
		// The interpreter has an assumption that if the memorySize function is
		// set, then the dynamicGas function is also set. This is a somewhat
		// arbitrary assumption, and can be removed if we need to -- but it
		// allows us to avoid a condition check. As long as we have that assumption
		// in there, this little sanity check prevents us from merging in a
		// change which violates it.
		if op.memorySize != nil && op.dynamicGas == nil {
			panic(fmt.Sprintf("op %v has dynamic memory but not dynamic gas", OpCode(i).String()))
		}
	}
	return jt
}

func newMergeInstructionSet() JumpTable {
	instructionSet := newLondonInstructionSet()
	instructionSet[RANDOM] = &operation{
		execute:     opRandom,
		constantGas: GasQuickStep,
		minStack:    minStack(0, 1),
		maxStack:    maxStack(0, 1),
	}
	return validate(instructionSet)
}

// newLondonInstructionSet returns the frontier, homestead, byzantium,
// contantinople, istanbul, petersburg, berlin and london instructions.
func newLondonInstructionSet() JumpTable {
	instructionSet := newBerlinInstructionSet()
	enable3529(&instructionSet) // EIP-3529: Reduction in refunds https://eips.ethereum.org/EIPS/eip-3529
<<<<<<< HEAD
	// Metadium: eip-3198 is inactive
	if metaminer.IsPoW() {
		enable3198(&instructionSet) // Base fee opcode https://eips.ethereum.org/EIPS/eip-3198
	}
	return instructionSet
=======
	enable3198(&instructionSet) // Base fee opcode https://eips.ethereum.org/EIPS/eip-3198
	return validate(instructionSet)
>>>>>>> 20356e57
}

// newBerlinInstructionSet returns the frontier, homestead, byzantium,
// contantinople, istanbul, petersburg and berlin instructions.
func newBerlinInstructionSet() JumpTable {
	instructionSet := newIstanbulInstructionSet()
	enable2929(&instructionSet) // Access lists for trie accesses https://eips.ethereum.org/EIPS/eip-2929
	return validate(instructionSet)
}

// newIstanbulInstructionSet returns the frontier, homestead, byzantium,
// contantinople, istanbul and petersburg instructions.
func newIstanbulInstructionSet() JumpTable {
	instructionSet := newConstantinopleInstructionSet()

	enable1344(&instructionSet) // ChainID opcode - https://eips.ethereum.org/EIPS/eip-1344
	enable1884(&instructionSet) // Reprice reader opcodes - https://eips.ethereum.org/EIPS/eip-1884
	enable2200(&instructionSet) // Net metered SSTORE - https://eips.ethereum.org/EIPS/eip-2200

	return validate(instructionSet)
}

// newConstantinopleInstructionSet returns the frontier, homestead,
// byzantium and contantinople instructions.
func newConstantinopleInstructionSet() JumpTable {
	instructionSet := newByzantiumInstructionSet()
	instructionSet[SHL] = &operation{
		execute:     opSHL,
		constantGas: GasFastestStep,
		minStack:    minStack(2, 1),
		maxStack:    maxStack(2, 1),
	}
	instructionSet[SHR] = &operation{
		execute:     opSHR,
		constantGas: GasFastestStep,
		minStack:    minStack(2, 1),
		maxStack:    maxStack(2, 1),
	}
	instructionSet[SAR] = &operation{
		execute:     opSAR,
		constantGas: GasFastestStep,
		minStack:    minStack(2, 1),
		maxStack:    maxStack(2, 1),
	}
	instructionSet[EXTCODEHASH] = &operation{
		execute:     opExtCodeHash,
		constantGas: params.ExtcodeHashGasConstantinople,
		minStack:    minStack(1, 1),
		maxStack:    maxStack(1, 1),
	}
	instructionSet[CREATE2] = &operation{
		execute:     opCreate2,
		constantGas: params.Create2Gas,
		dynamicGas:  gasCreate2,
		minStack:    minStack(4, 1),
		maxStack:    maxStack(4, 1),
		memorySize:  memoryCreate2,
	}
	return validate(instructionSet)
}

// newByzantiumInstructionSet returns the frontier, homestead and
// byzantium instructions.
func newByzantiumInstructionSet() JumpTable {
	instructionSet := newSpuriousDragonInstructionSet()
	instructionSet[STATICCALL] = &operation{
		execute:     opStaticCall,
		constantGas: params.CallGasEIP150,
		dynamicGas:  gasStaticCall,
		minStack:    minStack(6, 1),
		maxStack:    maxStack(6, 1),
		memorySize:  memoryStaticCall,
	}
	instructionSet[RETURNDATASIZE] = &operation{
		execute:     opReturnDataSize,
		constantGas: GasQuickStep,
		minStack:    minStack(0, 1),
		maxStack:    maxStack(0, 1),
	}
	instructionSet[RETURNDATACOPY] = &operation{
		execute:     opReturnDataCopy,
		constantGas: GasFastestStep,
		dynamicGas:  gasReturnDataCopy,
		minStack:    minStack(3, 0),
		maxStack:    maxStack(3, 0),
		memorySize:  memoryReturnDataCopy,
	}
	instructionSet[REVERT] = &operation{
		execute:    opRevert,
		dynamicGas: gasRevert,
		minStack:   minStack(2, 0),
		maxStack:   maxStack(2, 0),
		memorySize: memoryRevert,
	}
	return validate(instructionSet)
}

// EIP 158 a.k.a Spurious Dragon
func newSpuriousDragonInstructionSet() JumpTable {
	instructionSet := newTangerineWhistleInstructionSet()
	instructionSet[EXP].dynamicGas = gasExpEIP158
	return validate(instructionSet)

}

// EIP 150 a.k.a Tangerine Whistle
func newTangerineWhistleInstructionSet() JumpTable {
	instructionSet := newHomesteadInstructionSet()
	instructionSet[BALANCE].constantGas = params.BalanceGasEIP150
	instructionSet[EXTCODESIZE].constantGas = params.ExtcodeSizeGasEIP150
	instructionSet[SLOAD].constantGas = params.SloadGasEIP150
	instructionSet[EXTCODECOPY].constantGas = params.ExtcodeCopyBaseEIP150
	instructionSet[CALL].constantGas = params.CallGasEIP150
	instructionSet[CALLCODE].constantGas = params.CallGasEIP150
	instructionSet[DELEGATECALL].constantGas = params.CallGasEIP150
	return validate(instructionSet)
}

// newHomesteadInstructionSet returns the frontier and homestead
// instructions that can be executed during the homestead phase.
func newHomesteadInstructionSet() JumpTable {
	instructionSet := newFrontierInstructionSet()
	instructionSet[DELEGATECALL] = &operation{
		execute:     opDelegateCall,
		dynamicGas:  gasDelegateCall,
		constantGas: params.CallGasFrontier,
		minStack:    minStack(6, 1),
		maxStack:    maxStack(6, 1),
		memorySize:  memoryDelegateCall,
	}
	return validate(instructionSet)
}

// newFrontierInstructionSet returns the frontier instructions
// that can be executed during the frontier phase.
func newFrontierInstructionSet() JumpTable {
	tbl := JumpTable{
		STOP: {
			execute:     opStop,
			constantGas: 0,
			minStack:    minStack(0, 0),
			maxStack:    maxStack(0, 0),
		},
		ADD: {
			execute:     opAdd,
			constantGas: GasFastestStep,
			minStack:    minStack(2, 1),
			maxStack:    maxStack(2, 1),
		},
		MUL: {
			execute:     opMul,
			constantGas: GasFastStep,
			minStack:    minStack(2, 1),
			maxStack:    maxStack(2, 1),
		},
		SUB: {
			execute:     opSub,
			constantGas: GasFastestStep,
			minStack:    minStack(2, 1),
			maxStack:    maxStack(2, 1),
		},
		DIV: {
			execute:     opDiv,
			constantGas: GasFastStep,
			minStack:    minStack(2, 1),
			maxStack:    maxStack(2, 1),
		},
		SDIV: {
			execute:     opSdiv,
			constantGas: GasFastStep,
			minStack:    minStack(2, 1),
			maxStack:    maxStack(2, 1),
		},
		MOD: {
			execute:     opMod,
			constantGas: GasFastStep,
			minStack:    minStack(2, 1),
			maxStack:    maxStack(2, 1),
		},
		SMOD: {
			execute:     opSmod,
			constantGas: GasFastStep,
			minStack:    minStack(2, 1),
			maxStack:    maxStack(2, 1),
		},
		ADDMOD: {
			execute:     opAddmod,
			constantGas: GasMidStep,
			minStack:    minStack(3, 1),
			maxStack:    maxStack(3, 1),
		},
		MULMOD: {
			execute:     opMulmod,
			constantGas: GasMidStep,
			minStack:    minStack(3, 1),
			maxStack:    maxStack(3, 1),
		},
		EXP: {
			execute:    opExp,
			dynamicGas: gasExpFrontier,
			minStack:   minStack(2, 1),
			maxStack:   maxStack(2, 1),
		},
		SIGNEXTEND: {
			execute:     opSignExtend,
			constantGas: GasFastStep,
			minStack:    minStack(2, 1),
			maxStack:    maxStack(2, 1),
		},
		LT: {
			execute:     opLt,
			constantGas: GasFastestStep,
			minStack:    minStack(2, 1),
			maxStack:    maxStack(2, 1),
		},
		GT: {
			execute:     opGt,
			constantGas: GasFastestStep,
			minStack:    minStack(2, 1),
			maxStack:    maxStack(2, 1),
		},
		SLT: {
			execute:     opSlt,
			constantGas: GasFastestStep,
			minStack:    minStack(2, 1),
			maxStack:    maxStack(2, 1),
		},
		SGT: {
			execute:     opSgt,
			constantGas: GasFastestStep,
			minStack:    minStack(2, 1),
			maxStack:    maxStack(2, 1),
		},
		EQ: {
			execute:     opEq,
			constantGas: GasFastestStep,
			minStack:    minStack(2, 1),
			maxStack:    maxStack(2, 1),
		},
		ISZERO: {
			execute:     opIszero,
			constantGas: GasFastestStep,
			minStack:    minStack(1, 1),
			maxStack:    maxStack(1, 1),
		},
		AND: {
			execute:     opAnd,
			constantGas: GasFastestStep,
			minStack:    minStack(2, 1),
			maxStack:    maxStack(2, 1),
		},
		XOR: {
			execute:     opXor,
			constantGas: GasFastestStep,
			minStack:    minStack(2, 1),
			maxStack:    maxStack(2, 1),
		},
		OR: {
			execute:     opOr,
			constantGas: GasFastestStep,
			minStack:    minStack(2, 1),
			maxStack:    maxStack(2, 1),
		},
		NOT: {
			execute:     opNot,
			constantGas: GasFastestStep,
			minStack:    minStack(1, 1),
			maxStack:    maxStack(1, 1),
		},
		BYTE: {
			execute:     opByte,
			constantGas: GasFastestStep,
			minStack:    minStack(2, 1),
			maxStack:    maxStack(2, 1),
		},
		KECCAK256: {
			execute:     opKeccak256,
			constantGas: params.Keccak256Gas,
			dynamicGas:  gasKeccak256,
			minStack:    minStack(2, 1),
			maxStack:    maxStack(2, 1),
			memorySize:  memoryKeccak256,
		},
		ADDRESS: {
			execute:     opAddress,
			constantGas: GasQuickStep,
			minStack:    minStack(0, 1),
			maxStack:    maxStack(0, 1),
		},
		BALANCE: {
			execute:     opBalance,
			constantGas: params.BalanceGasFrontier,
			minStack:    minStack(1, 1),
			maxStack:    maxStack(1, 1),
		},
		ORIGIN: {
			execute:     opOrigin,
			constantGas: GasQuickStep,
			minStack:    minStack(0, 1),
			maxStack:    maxStack(0, 1),
		},
		CALLER: {
			execute:     opCaller,
			constantGas: GasQuickStep,
			minStack:    minStack(0, 1),
			maxStack:    maxStack(0, 1),
		},
		CALLVALUE: {
			execute:     opCallValue,
			constantGas: GasQuickStep,
			minStack:    minStack(0, 1),
			maxStack:    maxStack(0, 1),
		},
		CALLDATALOAD: {
			execute:     opCallDataLoad,
			constantGas: GasFastestStep,
			minStack:    minStack(1, 1),
			maxStack:    maxStack(1, 1),
		},
		CALLDATASIZE: {
			execute:     opCallDataSize,
			constantGas: GasQuickStep,
			minStack:    minStack(0, 1),
			maxStack:    maxStack(0, 1),
		},
		CALLDATACOPY: {
			execute:     opCallDataCopy,
			constantGas: GasFastestStep,
			dynamicGas:  gasCallDataCopy,
			minStack:    minStack(3, 0),
			maxStack:    maxStack(3, 0),
			memorySize:  memoryCallDataCopy,
		},
		CODESIZE: {
			execute:     opCodeSize,
			constantGas: GasQuickStep,
			minStack:    minStack(0, 1),
			maxStack:    maxStack(0, 1),
		},
		CODECOPY: {
			execute:     opCodeCopy,
			constantGas: GasFastestStep,
			dynamicGas:  gasCodeCopy,
			minStack:    minStack(3, 0),
			maxStack:    maxStack(3, 0),
			memorySize:  memoryCodeCopy,
		},
		GASPRICE: {
			execute:     opGasprice,
			constantGas: GasQuickStep,
			minStack:    minStack(0, 1),
			maxStack:    maxStack(0, 1),
		},
		EXTCODESIZE: {
			execute:     opExtCodeSize,
			constantGas: params.ExtcodeSizeGasFrontier,
			minStack:    minStack(1, 1),
			maxStack:    maxStack(1, 1),
		},
		EXTCODECOPY: {
			execute:     opExtCodeCopy,
			constantGas: params.ExtcodeCopyBaseFrontier,
			dynamicGas:  gasExtCodeCopy,
			minStack:    minStack(4, 0),
			maxStack:    maxStack(4, 0),
			memorySize:  memoryExtCodeCopy,
		},
		BLOCKHASH: {
			execute:     opBlockhash,
			constantGas: GasExtStep,
			minStack:    minStack(1, 1),
			maxStack:    maxStack(1, 1),
		},
		COINBASE: {
			execute:     opCoinbase,
			constantGas: GasQuickStep,
			minStack:    minStack(0, 1),
			maxStack:    maxStack(0, 1),
		},
		TIMESTAMP: {
			execute:     opTimestamp,
			constantGas: GasQuickStep,
			minStack:    minStack(0, 1),
			maxStack:    maxStack(0, 1),
		},
		NUMBER: {
			execute:     opNumber,
			constantGas: GasQuickStep,
			minStack:    minStack(0, 1),
			maxStack:    maxStack(0, 1),
		},
		DIFFICULTY: {
			execute:     opDifficulty,
			constantGas: GasQuickStep,
			minStack:    minStack(0, 1),
			maxStack:    maxStack(0, 1),
		},
		GASLIMIT: {
			execute:     opGasLimit,
			constantGas: GasQuickStep,
			minStack:    minStack(0, 1),
			maxStack:    maxStack(0, 1),
		},
		POP: {
			execute:     opPop,
			constantGas: GasQuickStep,
			minStack:    minStack(1, 0),
			maxStack:    maxStack(1, 0),
		},
		MLOAD: {
			execute:     opMload,
			constantGas: GasFastestStep,
			dynamicGas:  gasMLoad,
			minStack:    minStack(1, 1),
			maxStack:    maxStack(1, 1),
			memorySize:  memoryMLoad,
		},
		MSTORE: {
			execute:     opMstore,
			constantGas: GasFastestStep,
			dynamicGas:  gasMStore,
			minStack:    minStack(2, 0),
			maxStack:    maxStack(2, 0),
			memorySize:  memoryMStore,
		},
		MSTORE8: {
			execute:     opMstore8,
			constantGas: GasFastestStep,
			dynamicGas:  gasMStore8,
			memorySize:  memoryMStore8,
			minStack:    minStack(2, 0),
			maxStack:    maxStack(2, 0),
		},
		SLOAD: {
			execute:     opSload,
			constantGas: params.SloadGasFrontier,
			minStack:    minStack(1, 1),
			maxStack:    maxStack(1, 1),
		},
		SSTORE: {
			execute:    opSstore,
			dynamicGas: gasSStore,
			minStack:   minStack(2, 0),
			maxStack:   maxStack(2, 0),
		},
		JUMP: {
			execute:     opJump,
			constantGas: GasMidStep,
			minStack:    minStack(1, 0),
			maxStack:    maxStack(1, 0),
		},
		JUMPI: {
			execute:     opJumpi,
			constantGas: GasSlowStep,
			minStack:    minStack(2, 0),
			maxStack:    maxStack(2, 0),
		},
		PC: {
			execute:     opPc,
			constantGas: GasQuickStep,
			minStack:    minStack(0, 1),
			maxStack:    maxStack(0, 1),
		},
		MSIZE: {
			execute:     opMsize,
			constantGas: GasQuickStep,
			minStack:    minStack(0, 1),
			maxStack:    maxStack(0, 1),
		},
		GAS: {
			execute:     opGas,
			constantGas: GasQuickStep,
			minStack:    minStack(0, 1),
			maxStack:    maxStack(0, 1),
		},
		JUMPDEST: {
			execute:     opJumpdest,
			constantGas: params.JumpdestGas,
			minStack:    minStack(0, 0),
			maxStack:    maxStack(0, 0),
		},
		PUSH1: {
			execute:     opPush1,
			constantGas: GasFastestStep,
			minStack:    minStack(0, 1),
			maxStack:    maxStack(0, 1),
		},
		PUSH2: {
			execute:     makePush(2, 2),
			constantGas: GasFastestStep,
			minStack:    minStack(0, 1),
			maxStack:    maxStack(0, 1),
		},
		PUSH3: {
			execute:     makePush(3, 3),
			constantGas: GasFastestStep,
			minStack:    minStack(0, 1),
			maxStack:    maxStack(0, 1),
		},
		PUSH4: {
			execute:     makePush(4, 4),
			constantGas: GasFastestStep,
			minStack:    minStack(0, 1),
			maxStack:    maxStack(0, 1),
		},
		PUSH5: {
			execute:     makePush(5, 5),
			constantGas: GasFastestStep,
			minStack:    minStack(0, 1),
			maxStack:    maxStack(0, 1),
		},
		PUSH6: {
			execute:     makePush(6, 6),
			constantGas: GasFastestStep,
			minStack:    minStack(0, 1),
			maxStack:    maxStack(0, 1),
		},
		PUSH7: {
			execute:     makePush(7, 7),
			constantGas: GasFastestStep,
			minStack:    minStack(0, 1),
			maxStack:    maxStack(0, 1),
		},
		PUSH8: {
			execute:     makePush(8, 8),
			constantGas: GasFastestStep,
			minStack:    minStack(0, 1),
			maxStack:    maxStack(0, 1),
		},
		PUSH9: {
			execute:     makePush(9, 9),
			constantGas: GasFastestStep,
			minStack:    minStack(0, 1),
			maxStack:    maxStack(0, 1),
		},
		PUSH10: {
			execute:     makePush(10, 10),
			constantGas: GasFastestStep,
			minStack:    minStack(0, 1),
			maxStack:    maxStack(0, 1),
		},
		PUSH11: {
			execute:     makePush(11, 11),
			constantGas: GasFastestStep,
			minStack:    minStack(0, 1),
			maxStack:    maxStack(0, 1),
		},
		PUSH12: {
			execute:     makePush(12, 12),
			constantGas: GasFastestStep,
			minStack:    minStack(0, 1),
			maxStack:    maxStack(0, 1),
		},
		PUSH13: {
			execute:     makePush(13, 13),
			constantGas: GasFastestStep,
			minStack:    minStack(0, 1),
			maxStack:    maxStack(0, 1),
		},
		PUSH14: {
			execute:     makePush(14, 14),
			constantGas: GasFastestStep,
			minStack:    minStack(0, 1),
			maxStack:    maxStack(0, 1),
		},
		PUSH15: {
			execute:     makePush(15, 15),
			constantGas: GasFastestStep,
			minStack:    minStack(0, 1),
			maxStack:    maxStack(0, 1),
		},
		PUSH16: {
			execute:     makePush(16, 16),
			constantGas: GasFastestStep,
			minStack:    minStack(0, 1),
			maxStack:    maxStack(0, 1),
		},
		PUSH17: {
			execute:     makePush(17, 17),
			constantGas: GasFastestStep,
			minStack:    minStack(0, 1),
			maxStack:    maxStack(0, 1),
		},
		PUSH18: {
			execute:     makePush(18, 18),
			constantGas: GasFastestStep,
			minStack:    minStack(0, 1),
			maxStack:    maxStack(0, 1),
		},
		PUSH19: {
			execute:     makePush(19, 19),
			constantGas: GasFastestStep,
			minStack:    minStack(0, 1),
			maxStack:    maxStack(0, 1),
		},
		PUSH20: {
			execute:     makePush(20, 20),
			constantGas: GasFastestStep,
			minStack:    minStack(0, 1),
			maxStack:    maxStack(0, 1),
		},
		PUSH21: {
			execute:     makePush(21, 21),
			constantGas: GasFastestStep,
			minStack:    minStack(0, 1),
			maxStack:    maxStack(0, 1),
		},
		PUSH22: {
			execute:     makePush(22, 22),
			constantGas: GasFastestStep,
			minStack:    minStack(0, 1),
			maxStack:    maxStack(0, 1),
		},
		PUSH23: {
			execute:     makePush(23, 23),
			constantGas: GasFastestStep,
			minStack:    minStack(0, 1),
			maxStack:    maxStack(0, 1),
		},
		PUSH24: {
			execute:     makePush(24, 24),
			constantGas: GasFastestStep,
			minStack:    minStack(0, 1),
			maxStack:    maxStack(0, 1),
		},
		PUSH25: {
			execute:     makePush(25, 25),
			constantGas: GasFastestStep,
			minStack:    minStack(0, 1),
			maxStack:    maxStack(0, 1),
		},
		PUSH26: {
			execute:     makePush(26, 26),
			constantGas: GasFastestStep,
			minStack:    minStack(0, 1),
			maxStack:    maxStack(0, 1),
		},
		PUSH27: {
			execute:     makePush(27, 27),
			constantGas: GasFastestStep,
			minStack:    minStack(0, 1),
			maxStack:    maxStack(0, 1),
		},
		PUSH28: {
			execute:     makePush(28, 28),
			constantGas: GasFastestStep,
			minStack:    minStack(0, 1),
			maxStack:    maxStack(0, 1),
		},
		PUSH29: {
			execute:     makePush(29, 29),
			constantGas: GasFastestStep,
			minStack:    minStack(0, 1),
			maxStack:    maxStack(0, 1),
		},
		PUSH30: {
			execute:     makePush(30, 30),
			constantGas: GasFastestStep,
			minStack:    minStack(0, 1),
			maxStack:    maxStack(0, 1),
		},
		PUSH31: {
			execute:     makePush(31, 31),
			constantGas: GasFastestStep,
			minStack:    minStack(0, 1),
			maxStack:    maxStack(0, 1),
		},
		PUSH32: {
			execute:     makePush(32, 32),
			constantGas: GasFastestStep,
			minStack:    minStack(0, 1),
			maxStack:    maxStack(0, 1),
		},
		DUP1: {
			execute:     makeDup(1),
			constantGas: GasFastestStep,
			minStack:    minDupStack(1),
			maxStack:    maxDupStack(1),
		},
		DUP2: {
			execute:     makeDup(2),
			constantGas: GasFastestStep,
			minStack:    minDupStack(2),
			maxStack:    maxDupStack(2),
		},
		DUP3: {
			execute:     makeDup(3),
			constantGas: GasFastestStep,
			minStack:    minDupStack(3),
			maxStack:    maxDupStack(3),
		},
		DUP4: {
			execute:     makeDup(4),
			constantGas: GasFastestStep,
			minStack:    minDupStack(4),
			maxStack:    maxDupStack(4),
		},
		DUP5: {
			execute:     makeDup(5),
			constantGas: GasFastestStep,
			minStack:    minDupStack(5),
			maxStack:    maxDupStack(5),
		},
		DUP6: {
			execute:     makeDup(6),
			constantGas: GasFastestStep,
			minStack:    minDupStack(6),
			maxStack:    maxDupStack(6),
		},
		DUP7: {
			execute:     makeDup(7),
			constantGas: GasFastestStep,
			minStack:    minDupStack(7),
			maxStack:    maxDupStack(7),
		},
		DUP8: {
			execute:     makeDup(8),
			constantGas: GasFastestStep,
			minStack:    minDupStack(8),
			maxStack:    maxDupStack(8),
		},
		DUP9: {
			execute:     makeDup(9),
			constantGas: GasFastestStep,
			minStack:    minDupStack(9),
			maxStack:    maxDupStack(9),
		},
		DUP10: {
			execute:     makeDup(10),
			constantGas: GasFastestStep,
			minStack:    minDupStack(10),
			maxStack:    maxDupStack(10),
		},
		DUP11: {
			execute:     makeDup(11),
			constantGas: GasFastestStep,
			minStack:    minDupStack(11),
			maxStack:    maxDupStack(11),
		},
		DUP12: {
			execute:     makeDup(12),
			constantGas: GasFastestStep,
			minStack:    minDupStack(12),
			maxStack:    maxDupStack(12),
		},
		DUP13: {
			execute:     makeDup(13),
			constantGas: GasFastestStep,
			minStack:    minDupStack(13),
			maxStack:    maxDupStack(13),
		},
		DUP14: {
			execute:     makeDup(14),
			constantGas: GasFastestStep,
			minStack:    minDupStack(14),
			maxStack:    maxDupStack(14),
		},
		DUP15: {
			execute:     makeDup(15),
			constantGas: GasFastestStep,
			minStack:    minDupStack(15),
			maxStack:    maxDupStack(15),
		},
		DUP16: {
			execute:     makeDup(16),
			constantGas: GasFastestStep,
			minStack:    minDupStack(16),
			maxStack:    maxDupStack(16),
		},
		SWAP1: {
			execute:     makeSwap(1),
			constantGas: GasFastestStep,
			minStack:    minSwapStack(2),
			maxStack:    maxSwapStack(2),
		},
		SWAP2: {
			execute:     makeSwap(2),
			constantGas: GasFastestStep,
			minStack:    minSwapStack(3),
			maxStack:    maxSwapStack(3),
		},
		SWAP3: {
			execute:     makeSwap(3),
			constantGas: GasFastestStep,
			minStack:    minSwapStack(4),
			maxStack:    maxSwapStack(4),
		},
		SWAP4: {
			execute:     makeSwap(4),
			constantGas: GasFastestStep,
			minStack:    minSwapStack(5),
			maxStack:    maxSwapStack(5),
		},
		SWAP5: {
			execute:     makeSwap(5),
			constantGas: GasFastestStep,
			minStack:    minSwapStack(6),
			maxStack:    maxSwapStack(6),
		},
		SWAP6: {
			execute:     makeSwap(6),
			constantGas: GasFastestStep,
			minStack:    minSwapStack(7),
			maxStack:    maxSwapStack(7),
		},
		SWAP7: {
			execute:     makeSwap(7),
			constantGas: GasFastestStep,
			minStack:    minSwapStack(8),
			maxStack:    maxSwapStack(8),
		},
		SWAP8: {
			execute:     makeSwap(8),
			constantGas: GasFastestStep,
			minStack:    minSwapStack(9),
			maxStack:    maxSwapStack(9),
		},
		SWAP9: {
			execute:     makeSwap(9),
			constantGas: GasFastestStep,
			minStack:    minSwapStack(10),
			maxStack:    maxSwapStack(10),
		},
		SWAP10: {
			execute:     makeSwap(10),
			constantGas: GasFastestStep,
			minStack:    minSwapStack(11),
			maxStack:    maxSwapStack(11),
		},
		SWAP11: {
			execute:     makeSwap(11),
			constantGas: GasFastestStep,
			minStack:    minSwapStack(12),
			maxStack:    maxSwapStack(12),
		},
		SWAP12: {
			execute:     makeSwap(12),
			constantGas: GasFastestStep,
			minStack:    minSwapStack(13),
			maxStack:    maxSwapStack(13),
		},
		SWAP13: {
			execute:     makeSwap(13),
			constantGas: GasFastestStep,
			minStack:    minSwapStack(14),
			maxStack:    maxSwapStack(14),
		},
		SWAP14: {
			execute:     makeSwap(14),
			constantGas: GasFastestStep,
			minStack:    minSwapStack(15),
			maxStack:    maxSwapStack(15),
		},
		SWAP15: {
			execute:     makeSwap(15),
			constantGas: GasFastestStep,
			minStack:    minSwapStack(16),
			maxStack:    maxSwapStack(16),
		},
		SWAP16: {
			execute:     makeSwap(16),
			constantGas: GasFastestStep,
			minStack:    minSwapStack(17),
			maxStack:    maxSwapStack(17),
		},
		LOG0: {
			execute:    makeLog(0),
			dynamicGas: makeGasLog(0),
			minStack:   minStack(2, 0),
			maxStack:   maxStack(2, 0),
			memorySize: memoryLog,
		},
		LOG1: {
			execute:    makeLog(1),
			dynamicGas: makeGasLog(1),
			minStack:   minStack(3, 0),
			maxStack:   maxStack(3, 0),
			memorySize: memoryLog,
		},
		LOG2: {
			execute:    makeLog(2),
			dynamicGas: makeGasLog(2),
			minStack:   minStack(4, 0),
			maxStack:   maxStack(4, 0),
			memorySize: memoryLog,
		},
		LOG3: {
			execute:    makeLog(3),
			dynamicGas: makeGasLog(3),
			minStack:   minStack(5, 0),
			maxStack:   maxStack(5, 0),
			memorySize: memoryLog,
		},
		LOG4: {
			execute:    makeLog(4),
			dynamicGas: makeGasLog(4),
			minStack:   minStack(6, 0),
			maxStack:   maxStack(6, 0),
			memorySize: memoryLog,
		},
		CREATE: {
			execute:     opCreate,
			constantGas: params.CreateGas,
			dynamicGas:  gasCreate,
			minStack:    minStack(3, 1),
			maxStack:    maxStack(3, 1),
			memorySize:  memoryCreate,
		},
		CALL: {
			execute:     opCall,
			constantGas: params.CallGasFrontier,
			dynamicGas:  gasCall,
			minStack:    minStack(7, 1),
			maxStack:    maxStack(7, 1),
			memorySize:  memoryCall,
		},
		CALLCODE: {
			execute:     opCallCode,
			constantGas: params.CallGasFrontier,
			dynamicGas:  gasCallCode,
			minStack:    minStack(7, 1),
			maxStack:    maxStack(7, 1),
			memorySize:  memoryCall,
		},
		RETURN: {
			execute:    opReturn,
			dynamicGas: gasReturn,
			minStack:   minStack(2, 0),
			maxStack:   maxStack(2, 0),
			memorySize: memoryReturn,
		},
		SELFDESTRUCT: {
			execute:    opSelfdestruct,
			dynamicGas: gasSelfdestruct,
			minStack:   minStack(1, 0),
			maxStack:   maxStack(1, 0),
		},
	}

	// Fill all unassigned slots with opUndefined.
	for i, entry := range tbl {
		if entry == nil {
			tbl[i] = &operation{execute: opUndefined, maxStack: maxStack(0, 0)}
		}
	}

	return validate(tbl)
}<|MERGE_RESOLUTION|>--- conflicted
+++ resolved
@@ -17,12 +17,9 @@
 package vm
 
 import (
-<<<<<<< HEAD
+	"fmt"
+
 	metaminer "github.com/ethereum/go-ethereum/metadium/miner"
-=======
-	"fmt"
-
->>>>>>> 20356e57
 	"github.com/ethereum/go-ethereum/params"
 )
 
@@ -98,16 +95,11 @@
 func newLondonInstructionSet() JumpTable {
 	instructionSet := newBerlinInstructionSet()
 	enable3529(&instructionSet) // EIP-3529: Reduction in refunds https://eips.ethereum.org/EIPS/eip-3529
-<<<<<<< HEAD
 	// Metadium: eip-3198 is inactive
 	if metaminer.IsPoW() {
 		enable3198(&instructionSet) // Base fee opcode https://eips.ethereum.org/EIPS/eip-3198
 	}
-	return instructionSet
-=======
-	enable3198(&instructionSet) // Base fee opcode https://eips.ethereum.org/EIPS/eip-3198
 	return validate(instructionSet)
->>>>>>> 20356e57
 }
 
 // newBerlinInstructionSet returns the frontier, homestead, byzantium,
