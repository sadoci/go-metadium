--- conflicted
+++ resolved
@@ -30,7 +30,6 @@
 	"github.com/ethereum/go-ethereum/core/types"
 	"github.com/ethereum/go-ethereum/event"
 	"github.com/ethereum/go-ethereum/log"
-	metaminer "github.com/ethereum/go-ethereum/metadium/miner"
 	"github.com/ethereum/go-ethereum/metrics"
 	"github.com/ethereum/go-ethereum/params"
 	"gopkg.in/karalabe/cookiejar.v2/collections/prque"
@@ -540,20 +539,19 @@
 	return pending, nil
 }
 
-<<<<<<< HEAD
 // Checks if txpool.pending is empty or not
 func (pool *TxPool) PendingEmpty() bool {
 	pool.mu.Lock()
 	defer pool.mu.Unlock()
 	return len(pool.pending) == 0
-=======
+}
+
 // Locals retrieves the accounts currently considered local by the pool.
 func (pool *TxPool) Locals() []common.Address {
 	pool.mu.Lock()
 	defer pool.mu.Unlock()
 
 	return pool.locals.flatten()
->>>>>>> 70398d30
 }
 
 // local retrieves all currently known local transactions, groupped by origin
@@ -626,8 +624,6 @@
 // whitelisted, preventing any associated transaction from being dropped out of
 // the pool due to pricing constraints.
 func (pool *TxPool) add(tx *types.Transaction, local bool) (bool, error) {
-	wasEmpty := len(pool.pending) == 0
-
 	// If the transaction is already known, discard it
 	hash := tx.Hash()
 	if pool.all.Get(hash) != nil {
@@ -696,11 +692,6 @@
 	}
 	pool.journalTx(from, tx)
 
-	// notify miner so as to start mining right away
-	if wasEmpty {
-		log.Debug("New transaction, notifying.")
-		go metaminer.TxNotify()
-	}
 	log.Trace("Pooled new future transaction", "hash", hash, "from", from, "to", tx.To())
 	return replace, nil
 }
