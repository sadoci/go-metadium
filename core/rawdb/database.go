--- conflicted
+++ resolved
@@ -254,11 +254,10 @@
 	return frdb, nil
 }
 
-<<<<<<< HEAD
 // NewRocksDBDatabase creates a persistent key-value database without a freezer
 // moving immutable chain segments into cold storage.
-func NewRocksDBDatabase(file string, cache int, handles int, namespace string) (ethdb.Database, error) {
-	db, err := rocksdb.New(file, cache, handles, namespace)
+func NewRocksDBDatabase(file string, cache int, handles int, namespace string, readonly bool) (ethdb.Database, error) {
+	db, err := rocksdb.New(file, cache, handles, namespace, readonly)
 	if err != nil {
 		return nil, err
 	}
@@ -267,12 +266,12 @@
 
 // NewRocksDBDatabaseWithFreezer creates a persistent key-value database with a
 // freezer moving immutable chain segments into cold storage.
-func NewRocksDBDatabaseWithFreezer(file string, cache int, handles int, freezer string, namespace string) (ethdb.Database, error) {
-	kvdb, err := rocksdb.New(file, cache, handles, namespace)
-	if err != nil {
-		return nil, err
-	}
-	frdb, err := NewDatabaseWithFreezer(kvdb, freezer, namespace)
+func NewRocksDBDatabaseWithFreezer(file string, cache int, handles int, freezer string, namespace string, readonly bool) (ethdb.Database, error) {
+	kvdb, err := rocksdb.New(file, cache, handles, namespace, readonly)
+	if err != nil {
+		return nil, err
+	}
+	frdb, err := NewDatabaseWithFreezer(kvdb, freezer, namespace, readonly)
 	if err != nil {
 		kvdb.Close()
 		return nil, err
@@ -280,21 +279,22 @@
 	return frdb, nil
 }
 
-func NewDB(file string, cache int, handles int, namespace string) (ethdb.Database, error) {
+func NewDB(file string, cache int, handles int, namespace string, readonly bool) (ethdb.Database, error) {
 	if params.UseRocksDb != 0 {
-		return NewRocksDBDatabase(file, cache, handles, namespace)
+		return NewRocksDBDatabase(file, cache, handles, namespace, readonly)
 	} else {
-		return NewLevelDBDatabase(file, cache, handles, namespace)
-	}
-}
-
-func NewDBWithFreezer(file string, cache int, handles int, freezer string, namespace string) (ethdb.Database, error) {
+		return NewLevelDBDatabase(file, cache, handles, namespace, readonly)
+	}
+}
+
+func NewDBWithFreezer(file string, cache int, handles int, freezer string, namespace string, readonly bool) (ethdb.Database, error) {
 	if params.UseRocksDb != 0 {
-		return NewRocksDBDatabaseWithFreezer(file, cache, handles, freezer, namespace)
+		return NewRocksDBDatabaseWithFreezer(file, cache, handles, freezer, namespace, readonly)
 	} else {
-		return NewLevelDBDatabaseWithFreezer(file, cache, handles, freezer, namespace)
-	}
-=======
+		return NewLevelDBDatabaseWithFreezer(file, cache, handles, freezer, namespace, readonly)
+	}
+}
+
 type counter uint64
 
 func (c counter) String() string {
@@ -323,7 +323,6 @@
 
 func (s *stat) Count() string {
 	return s.count.String()
->>>>>>> 26675454
 }
 
 // InspectDatabase traverses the entire database and checks the size
