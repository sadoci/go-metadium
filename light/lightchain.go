--- conflicted
+++ resolved
@@ -141,14 +141,11 @@
 // Odr returns the ODR backend of the chain
 func (lc *LightChain) Odr() OdrBackend {
 	return lc.odr
-<<<<<<< HEAD
-=======
 }
 
 // HeaderChain returns the underlying header chain.
 func (lc *LightChain) HeaderChain() *core.HeaderChain {
 	return lc.hc
->>>>>>> 58cf5686
 }
 
 // loadLastState loads the last known chain state from the database. This method
@@ -200,11 +197,6 @@
 	defer lc.chainmu.Unlock()
 
 	// Prepare the genesis block and reinitialise the chain
-<<<<<<< HEAD
-	rawdb.WriteTd(lc.chainDb, genesis.Hash(), genesis.NumberU64(), genesis.Difficulty())
-	rawdb.WriteBlock(lc.chainDb, genesis)
-
-=======
 	batch := lc.chainDb.NewBatch()
 	rawdb.WriteTd(batch, genesis.Hash(), genesis.NumberU64(), genesis.Difficulty())
 	rawdb.WriteBlock(batch, genesis)
@@ -212,7 +204,6 @@
 	if err := batch.Write(); err != nil {
 		log.Crit("Failed to reset genesis block", "err", err)
 	}
->>>>>>> 58cf5686
 	lc.genesisBlock = genesis
 	lc.hc.SetGenesis(lc.genesisBlock.Header())
 	lc.hc.SetCurrentHeader(lc.genesisBlock.Header())
@@ -339,16 +330,12 @@
 	for i := len(chain) - 1; i >= 0; i-- {
 		hash := chain[i]
 
-<<<<<<< HEAD
-		if head := lc.hc.CurrentHeader(); head.Hash() == hash {
-=======
 		// Degrade the chain markers if they are explicitly reverted.
 		// In theory we should update all in-memory markers in the
 		// last step, however the direction of rollback is from high
 		// to low, so it's safe the update in-memory markers directly.
 		if head := lc.hc.CurrentHeader(); head.Hash() == hash {
 			rawdb.WriteHeadHeaderHash(batch, head.ParentHash)
->>>>>>> 58cf5686
 			lc.hc.SetCurrentHeader(lc.GetHeader(head.ParentHash, head.Number.Uint64()-1))
 		}
 	}
@@ -518,10 +505,7 @@
 		// Ensure the chain didn't move past the latest block while retrieving it
 		if lc.hc.CurrentHeader().Number.Uint64() < header.Number.Uint64() {
 			log.Info("Updated latest header based on CHT", "number", header.Number, "hash", header.Hash(), "age", common.PrettyAge(time.Unix(int64(header.Time), 0)))
-<<<<<<< HEAD
-=======
 			rawdb.WriteHeadHeaderHash(lc.chainDb, header.Hash())
->>>>>>> 58cf5686
 			lc.hc.SetCurrentHeader(header)
 		}
 		return true
