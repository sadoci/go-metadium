--- conflicted
+++ resolved
@@ -17,16 +17,11 @@
 package eth
 
 import (
-<<<<<<< HEAD
-	"fmt"
-=======
 	"math/big"
->>>>>>> 26675454
 	"math/rand"
 	"sync/atomic"
 	"time"
 
-	"github.com/ethereum/go-ethereum"
 	"github.com/ethereum/go-ethereum/common"
 	"github.com/ethereum/go-ethereum/core/rawdb"
 	"github.com/ethereum/go-ethereum/core/types"
@@ -259,18 +254,11 @@
 	// We have enough peers, check TD
 	peer := cs.handler.peers.peerWithHighestTD()
 	if peer == nil {
-<<<<<<< HEAD
-		return
-	} else if metaminer.AmPartner() && !metaminer.IsPartner(peer.ID().String()) {
-		return
-	}
-
-	// Make sure the peer's TD is higher than our own
-	currentBlock := pm.blockchain.CurrentBlock()
-	td := pm.blockchain.GetTd(currentBlock.Hash(), currentBlock.NumberU64())
-=======
 		return nil
-	}
+	} else if metaminer.AmPartner() && !metaminer.IsPartner(peer.ID()) {
+		return nil
+	}
+
 	mode, ourTD := cs.modeAndLocalHead()
 	if mode == downloader.FastSync && atomic.LoadUint32(&cs.handler.snapSync) == 1 {
 		// Fast sync via the snap protocol
@@ -282,7 +270,6 @@
 	}
 	return op
 }
->>>>>>> 26675454
 
 func peerToSyncOp(mode downloader.SyncMode, p *eth.Peer) *chainSyncOp {
 	peerHead, peerTD := p.Head()
@@ -369,17 +356,5 @@
 		// more reliably update peers or the local TD state.
 		h.BroadcastBlock(head, false)
 	}
-<<<<<<< HEAD
-}
-
-func (pm *ProtocolManager) SynchroniseWith(id enode.ID) error {
-	if p := pm.peers.Peer(fmt.Sprintf("%x", id[:8])); p != nil {
-		pm.synchronise(p)
-		return nil
-	} else {
-		return ethereum.NotFound
-	}
-=======
 	return nil
->>>>>>> 26675454
 }