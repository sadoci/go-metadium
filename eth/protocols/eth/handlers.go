// Copyright 2020 The go-ethereum Authors
// This file is part of the go-ethereum library.
//
// The go-ethereum library is free software: you can redistribute it and/or modify
// it under the terms of the GNU Lesser General Public License as published by
// the Free Software Foundation, either version 3 of the License, or
// (at your option) any later version.
//
// The go-ethereum library is distributed in the hope that it will be useful,
// but WITHOUT ANY WARRANTY; without even the implied warranty of
// MERCHANTABILITY or FITNESS FOR A PARTICULAR PURPOSE. See the
// GNU Lesser General Public License for more details.
//
// You should have received a copy of the GNU Lesser General Public License
// along with the go-ethereum library. If not, see <http://www.gnu.org/licenses/>.

package eth

import (
	"encoding/json"
	"fmt"

	"github.com/ethereum/go-ethereum/common"
	"github.com/ethereum/go-ethereum/core"
	"github.com/ethereum/go-ethereum/core/types"
	"github.com/ethereum/go-ethereum/log"
	metaminer "github.com/ethereum/go-ethereum/metadium/miner"
	"github.com/ethereum/go-ethereum/rlp"
	"github.com/ethereum/go-ethereum/trie"
)

<<<<<<< HEAD
// handleGetBlockHeaders handles Block header query, collect the requested headers and reply
func handleGetBlockHeaders(backend Backend, msg Decoder, peer *Peer) error {
	// Decode the complex header query
	var query GetBlockHeadersPacket
	if err := msg.Decode(&query); err != nil {
		return fmt.Errorf("%w: message %v: %v", errDecode, msg, err)
	}
	go func() error {
		response := answerGetBlockHeadersQuery(backend, &query, peer)
		return peer.SendBlockHeaders(response)
	}()
	return nil
}

=======
>>>>>>> 20356e57
// handleGetBlockHeaders66 is the eth/66 version of handleGetBlockHeaders
func handleGetBlockHeaders66(backend Backend, msg Decoder, peer *Peer) error {
	// Decode the complex header query
	var query GetBlockHeadersPacket66
	if err := msg.Decode(&query); err != nil {
		return fmt.Errorf("%w: message %v: %v", errDecode, msg, err)
	}
<<<<<<< HEAD
	go func() error {
		response := answerGetBlockHeadersQuery(backend, query.GetBlockHeadersPacket, peer)
		return peer.ReplyBlockHeaders(query.RequestId, response)
	}()
	return nil
=======
	response := ServiceGetBlockHeadersQuery(backend.Chain(), query.GetBlockHeadersPacket, peer)
	return peer.ReplyBlockHeadersRLP(query.RequestId, response)
>>>>>>> 20356e57
}

// ServiceGetBlockHeadersQuery assembles the response to a header query. It is
// exposed to allow external packages to test protocol behavior.
func ServiceGetBlockHeadersQuery(chain *core.BlockChain, query *GetBlockHeadersPacket, peer *Peer) []rlp.RawValue {
	if query.Skip == 0 {
		// The fast path: when the request is for a contiguous segment of headers.
		return serviceContiguousBlockHeaderQuery(chain, query)
	} else {
		return serviceNonContiguousBlockHeaderQuery(chain, query, peer)
	}
}

func serviceNonContiguousBlockHeaderQuery(chain *core.BlockChain, query *GetBlockHeadersPacket, peer *Peer) []rlp.RawValue {
	hashMode := query.Origin.Hash != (common.Hash{})
	first := true
	maxNonCanonical := uint64(100)

	// Gather headers until the fetch or network limits is reached
	var (
		bytes   common.StorageSize
		headers []rlp.RawValue
		unknown bool
		lookups int
	)
	for !unknown && len(headers) < int(query.Amount) && bytes < softResponseLimit &&
		len(headers) < maxHeadersServe && lookups < 2*maxHeadersServe {
		lookups++
		// Retrieve the next header satisfying the query
		var origin *types.Header
		if hashMode {
			if first {
				first = false
				origin = chain.GetHeaderByHash(query.Origin.Hash)
				if origin != nil {
					query.Origin.Number = origin.Number.Uint64()
				}
			} else {
				origin = chain.GetHeader(query.Origin.Hash, query.Origin.Number)
			}
		} else {
			origin = chain.GetHeaderByNumber(query.Origin.Number)
		}
		if origin == nil {
			break
		}
		if rlpData, err := rlp.EncodeToBytes(origin); err != nil {
			log.Crit("Unable to decode our own headers", "err", err)
		} else {
			headers = append(headers, rlp.RawValue(rlpData))
			bytes += common.StorageSize(len(rlpData))
		}
		// Advance to the next header of the query
		switch {
		case hashMode && query.Reverse:
			// Hash based traversal towards the genesis block
			ancestor := query.Skip + 1
			if ancestor == 0 {
				unknown = true
			} else {
				query.Origin.Hash, query.Origin.Number = chain.GetAncestor(query.Origin.Hash, query.Origin.Number, ancestor, &maxNonCanonical)
				unknown = (query.Origin.Hash == common.Hash{})
			}
		case hashMode && !query.Reverse:
			// Hash based traversal towards the leaf block
			var (
				current = origin.Number.Uint64()
				next    = current + query.Skip + 1
			)
			if next <= current {
				infos, _ := json.MarshalIndent(peer.Peer.Info(), "", "  ")
				peer.Log().Warn("GetBlockHeaders skip overflow attack", "current", current, "skip", query.Skip, "next", next, "attacker", infos)
				unknown = true
			} else {
				if header := chain.GetHeaderByNumber(next); header != nil {
					nextHash := header.Hash()
					expOldHash, _ := chain.GetAncestor(nextHash, next, query.Skip+1, &maxNonCanonical)
					if expOldHash == query.Origin.Hash {
						query.Origin.Hash, query.Origin.Number = nextHash, next
					} else {
						unknown = true
					}
				} else {
					unknown = true
				}
			}
		case query.Reverse:
			// Number based traversal towards the genesis block
			if query.Origin.Number >= query.Skip+1 {
				query.Origin.Number -= query.Skip + 1
			} else {
				unknown = true
			}

		case !query.Reverse:
			// Number based traversal towards the leaf block
			query.Origin.Number += query.Skip + 1
		}
	}
	return headers
}

func serviceContiguousBlockHeaderQuery(chain *core.BlockChain, query *GetBlockHeadersPacket) []rlp.RawValue {
	count := query.Amount
	if count > maxHeadersServe {
		count = maxHeadersServe
	}
	if query.Origin.Hash == (common.Hash{}) {
		// Number mode, just return the canon chain segment. The backend
		// delivers in [N, N-1, N-2..] descending order, so we need to
		// accommodate for that.
		from := query.Origin.Number
		if !query.Reverse {
			from = from + count - 1
		}
		headers := chain.GetHeadersFrom(from, count)
		if !query.Reverse {
			for i, j := 0, len(headers)-1; i < j; i, j = i+1, j-1 {
				headers[i], headers[j] = headers[j], headers[i]
			}
		}
		return headers
	}
	// Hash mode.
	var (
		headers []rlp.RawValue
		hash    = query.Origin.Hash
		header  = chain.GetHeaderByHash(hash)
	)
	if header != nil {
		rlpData, _ := rlp.EncodeToBytes(header)
		headers = append(headers, rlpData)
	} else {
		// We don't even have the origin header
		return headers
	}
	num := header.Number.Uint64()
	if !query.Reverse {
		// Theoretically, we are tasked to deliver header by hash H, and onwards.
		// However, if H is not canon, we will be unable to deliver any descendants of
		// H.
		if canonHash := chain.GetCanonicalHash(num); canonHash != hash {
			// Not canon, we can't deliver descendants
			return headers
		}
		descendants := chain.GetHeadersFrom(num+count-1, count-1)
		for i, j := 0, len(descendants)-1; i < j; i, j = i+1, j-1 {
			descendants[i], descendants[j] = descendants[j], descendants[i]
		}
		headers = append(headers, descendants...)
		return headers
	}
	{ // Last mode: deliver ancestors of H
		for i := uint64(1); header != nil && i < count; i++ {
			header = chain.GetHeaderByHash(header.ParentHash)
			if header == nil {
				break
			}
			rlpData, _ := rlp.EncodeToBytes(header)
			headers = append(headers, rlpData)
		}
		return headers
	}
<<<<<<< HEAD
	go func() error {
		response := answerGetBlockBodiesQuery(backend, query, peer)
		return peer.SendBlockBodiesRLP(response)
	}()
	return nil
=======
>>>>>>> 20356e57
}

func handleGetBlockBodies66(backend Backend, msg Decoder, peer *Peer) error {
	// Decode the block body retrieval message
	var query GetBlockBodiesPacket66
	if err := msg.Decode(&query); err != nil {
		return fmt.Errorf("%w: message %v: %v", errDecode, msg, err)
	}
<<<<<<< HEAD
	go func() error {
		response := answerGetBlockBodiesQuery(backend, query.GetBlockBodiesPacket, peer)
		return peer.ReplyBlockBodiesRLP(query.RequestId, response)
	}()
	return nil
=======
	response := ServiceGetBlockBodiesQuery(backend.Chain(), query.GetBlockBodiesPacket)
	return peer.ReplyBlockBodiesRLP(query.RequestId, response)
>>>>>>> 20356e57
}

// ServiceGetBlockBodiesQuery assembles the response to a body query. It is
// exposed to allow external packages to test protocol behavior.
func ServiceGetBlockBodiesQuery(chain *core.BlockChain, query GetBlockBodiesPacket) []rlp.RawValue {
	// Gather blocks until the fetch or network limits is reached
	var (
		bytes  int
		bodies []rlp.RawValue
	)
	for lookups, hash := range query {
		if bytes >= softResponseLimit || len(bodies) >= maxBodiesServe ||
			lookups >= 2*maxBodiesServe {
			break
		}
		if data := chain.GetBodyRLP(hash); len(data) != 0 {
			bodies = append(bodies, data)
			bytes += len(data)
		}
	}
	return bodies
}

<<<<<<< HEAD
func handleGetNodeData(backend Backend, msg Decoder, peer *Peer) error {
	// Decode the trie node data retrieval message
	var query GetNodeDataPacket
	if err := msg.Decode(&query); err != nil {
		return fmt.Errorf("%w: message %v: %v", errDecode, msg, err)
	}
	go func() error {
		response := answerGetNodeDataQuery(backend, query, peer)
		return peer.SendNodeData(response)
	}()
	return nil
}

=======
>>>>>>> 20356e57
func handleGetNodeData66(backend Backend, msg Decoder, peer *Peer) error {
	// Decode the trie node data retrieval message
	var query GetNodeDataPacket66
	if err := msg.Decode(&query); err != nil {
		return fmt.Errorf("%w: message %v: %v", errDecode, msg, err)
	}
<<<<<<< HEAD
	go func() error {
		response := answerGetNodeDataQuery(backend, query.GetNodeDataPacket, peer)
		return peer.ReplyNodeData(query.RequestId, response)
	}()
	return nil
=======
	response := ServiceGetNodeDataQuery(backend.Chain(), query.GetNodeDataPacket)
	return peer.ReplyNodeData(query.RequestId, response)
>>>>>>> 20356e57
}

// ServiceGetNodeDataQuery assembles the response to a node data query. It is
// exposed to allow external packages to test protocol behavior.
func ServiceGetNodeDataQuery(chain *core.BlockChain, query GetNodeDataPacket) [][]byte {
	// Gather state data until the fetch or network limits is reached
	var (
		bytes int
		nodes [][]byte
	)
	for lookups, hash := range query {
		if bytes >= softResponseLimit || len(nodes) >= maxNodeDataServe ||
			lookups >= 2*maxNodeDataServe {
			break
		}
		// Retrieve the requested state entry
		entry, err := chain.TrieNode(hash)
		if len(entry) == 0 || err != nil {
			// Read the contract code with prefix only to save unnecessary lookups.
			entry, err = chain.ContractCodeWithPrefix(hash)
		}
		if err == nil && len(entry) > 0 {
			nodes = append(nodes, entry)
			bytes += len(entry)
		}
	}
	return nodes
}

<<<<<<< HEAD
func handleGetReceipts(backend Backend, msg Decoder, peer *Peer) error {
	// Decode the block receipts retrieval message
	var query GetReceiptsPacket
	if err := msg.Decode(&query); err != nil {
		return fmt.Errorf("%w: message %v: %v", errDecode, msg, err)
	}
	go func() error {
		response := answerGetReceiptsQuery(backend, query, peer)
		return peer.SendReceiptsRLP(response)
	}()
	return nil
}

=======
>>>>>>> 20356e57
func handleGetReceipts66(backend Backend, msg Decoder, peer *Peer) error {
	// Decode the block receipts retrieval message
	var query GetReceiptsPacket66
	if err := msg.Decode(&query); err != nil {
		return fmt.Errorf("%w: message %v: %v", errDecode, msg, err)
	}
<<<<<<< HEAD
	go func() error {
		response := answerGetReceiptsQuery(backend, query.GetReceiptsPacket, peer)
		return peer.ReplyReceiptsRLP(query.RequestId, response)
	}()
	return nil
=======
	response := ServiceGetReceiptsQuery(backend.Chain(), query.GetReceiptsPacket)
	return peer.ReplyReceiptsRLP(query.RequestId, response)
>>>>>>> 20356e57
}

// ServiceGetReceiptsQuery assembles the response to a receipt query. It is
// exposed to allow external packages to test protocol behavior.
func ServiceGetReceiptsQuery(chain *core.BlockChain, query GetReceiptsPacket) []rlp.RawValue {
	// Gather state data until the fetch or network limits is reached
	var (
		bytes    int
		receipts []rlp.RawValue
	)
	for lookups, hash := range query {
		if bytes >= softResponseLimit || len(receipts) >= maxReceiptsServe ||
			lookups >= 2*maxReceiptsServe {
			break
		}
		// Retrieve the requested block's receipts
		results := chain.GetReceiptsByHash(hash)
		if results == nil {
			if header := chain.GetHeaderByHash(hash); header == nil || header.ReceiptHash != types.EmptyRootHash {
				continue
			}
		}
		// If known, encode and queue for response packet
		if encoded, err := rlp.EncodeToBytes(results); err != nil {
			log.Error("Failed to encode receipt", "err", err)
		} else {
			receipts = append(receipts, encoded)
			bytes += len(encoded)
		}
	}
	return receipts
}

func handleNewBlockhashes(backend Backend, msg Decoder, peer *Peer) error {
	// A batch of new block announcements just arrived
	ann := new(NewBlockHashesPacket)
	if err := msg.Decode(ann); err != nil {
		return fmt.Errorf("%w: message %v: %v", errDecode, msg, err)
	}
	go func() error {
		// Mark the hashes as present at the remote node
		for _, block := range *ann {
			peer.markBlock(block.Hash)
		}
		// Deliver them all to the backend for queuing
		return backend.Handle(peer, ann)
	}()
	return nil
}

func handleNewBlock(backend Backend, msg Decoder, peer *Peer) error {
	// Retrieve and decode the propagated block
	ann := new(NewBlockPacket)
	if err := msg.Decode(ann); err != nil {
		return fmt.Errorf("%w: message %v: %v", errDecode, msg, err)
	}
	if err := ann.sanityCheck(); err != nil {
		return err
	}
	if hash := types.CalcUncleHash(ann.Block.Uncles()); hash != ann.Block.UncleHash() {
		log.Warn("Propagated block has invalid uncles", "have", hash, "exp", ann.Block.UncleHash())
		return nil // TODO(karalabe): return error eventually, but wait a few releases
	}
	if hash := types.DeriveSha(ann.Block.Transactions(), trie.NewStackTrie(nil)); hash != ann.Block.TxHash() {
		log.Warn("Propagated block has invalid body", "have", hash, "exp", ann.Block.TxHash())
		return nil // TODO(karalabe): return error eventually, but wait a few releases
	}
	go func() error {
		ann.Block.ReceivedAt = msg.Time()
		ann.Block.ReceivedFrom = peer

		// Mark the peer as owning the block
		peer.markBlock(ann.Block.Hash())

		return backend.Handle(peer, ann)
	}()
	return nil
}

<<<<<<< HEAD
func handleBlockHeaders(backend Backend, msg Decoder, peer *Peer) error {
	// A batch of headers arrived to one of our previous requests
	res := new(BlockHeadersPacket)
	if err := msg.Decode(res); err != nil {
		return fmt.Errorf("%w: message %v: %v", errDecode, msg, err)
	}
	go func() error {
		return backend.Handle(peer, res)
	}()
	return nil
}

=======
>>>>>>> 20356e57
func handleBlockHeaders66(backend Backend, msg Decoder, peer *Peer) error {
	// A batch of headers arrived to one of our previous requests
	res := new(BlockHeadersPacket66)
	if err := msg.Decode(res); err != nil {
		return fmt.Errorf("%w: message %v: %v", errDecode, msg, err)
	}
<<<<<<< HEAD
	requestTracker.Fulfil(peer.id, peer.version, BlockHeadersMsg, res.RequestId)

	go func() error {
		return backend.Handle(peer, &res.BlockHeadersPacket)
	}()
	return nil
}

func handleBlockBodies(backend Backend, msg Decoder, peer *Peer) error {
	// A batch of block bodies arrived to one of our previous requests
	res := new(BlockBodiesPacket)
	if err := msg.Decode(res); err != nil {
		return fmt.Errorf("%w: message %v: %v", errDecode, msg, err)
	}
	go func() error {
		return backend.Handle(peer, res)
	}()
	return nil
=======
	metadata := func() interface{} {
		hashes := make([]common.Hash, len(res.BlockHeadersPacket))
		for i, header := range res.BlockHeadersPacket {
			hashes[i] = header.Hash()
		}
		return hashes
	}
	return peer.dispatchResponse(&Response{
		id:   res.RequestId,
		code: BlockHeadersMsg,
		Res:  &res.BlockHeadersPacket,
	}, metadata)
>>>>>>> 20356e57
}

func handleBlockBodies66(backend Backend, msg Decoder, peer *Peer) error {
	// A batch of block bodies arrived to one of our previous requests
	res := new(BlockBodiesPacket66)
	if err := msg.Decode(res); err != nil {
		return fmt.Errorf("%w: message %v: %v", errDecode, msg, err)
	}
<<<<<<< HEAD
	requestTracker.Fulfil(peer.id, peer.version, BlockBodiesMsg, res.RequestId)

	go func() error {
		return backend.Handle(peer, &res.BlockBodiesPacket)
	}()
	return nil
}

func handleNodeData(backend Backend, msg Decoder, peer *Peer) error {
	// A batch of node state data arrived to one of our previous requests
	res := new(NodeDataPacket)
	if err := msg.Decode(res); err != nil {
		return fmt.Errorf("%w: message %v: %v", errDecode, msg, err)
	}
	go func() error {
		return backend.Handle(peer, res)
	}()
	return nil
=======
	metadata := func() interface{} {
		var (
			txsHashes   = make([]common.Hash, len(res.BlockBodiesPacket))
			uncleHashes = make([]common.Hash, len(res.BlockBodiesPacket))
		)
		hasher := trie.NewStackTrie(nil)
		for i, body := range res.BlockBodiesPacket {
			txsHashes[i] = types.DeriveSha(types.Transactions(body.Transactions), hasher)
			uncleHashes[i] = types.CalcUncleHash(body.Uncles)
		}
		return [][]common.Hash{txsHashes, uncleHashes}
	}
	return peer.dispatchResponse(&Response{
		id:   res.RequestId,
		code: BlockBodiesMsg,
		Res:  &res.BlockBodiesPacket,
	}, metadata)
>>>>>>> 20356e57
}

func handleNodeData66(backend Backend, msg Decoder, peer *Peer) error {
	// A batch of node state data arrived to one of our previous requests
	res := new(NodeDataPacket66)
	if err := msg.Decode(res); err != nil {
		return fmt.Errorf("%w: message %v: %v", errDecode, msg, err)
	}
<<<<<<< HEAD
	requestTracker.Fulfil(peer.id, peer.version, NodeDataMsg, res.RequestId)

	go func() error {
		return backend.Handle(peer, &res.NodeDataPacket)
	}()
	return nil
}

func handleReceipts(backend Backend, msg Decoder, peer *Peer) error {
	// A batch of receipts arrived to one of our previous requests
	res := new(ReceiptsPacket)
	if err := msg.Decode(res); err != nil {
		return fmt.Errorf("%w: message %v: %v", errDecode, msg, err)
	}
	go func() error {
		return backend.Handle(peer, res)
	}()
	return nil
=======
	return peer.dispatchResponse(&Response{
		id:   res.RequestId,
		code: NodeDataMsg,
		Res:  &res.NodeDataPacket,
	}, nil) // No post-processing, we're not using this packet anymore
>>>>>>> 20356e57
}

func handleReceipts66(backend Backend, msg Decoder, peer *Peer) error {
	// A batch of receipts arrived to one of our previous requests
	res := new(ReceiptsPacket66)
	if err := msg.Decode(res); err != nil {
		return fmt.Errorf("%w: message %v: %v", errDecode, msg, err)
	}
<<<<<<< HEAD
	requestTracker.Fulfil(peer.id, peer.version, ReceiptsMsg, res.RequestId)

	go func() error {
		return backend.Handle(peer, &res.ReceiptsPacket)
	}()
	return nil
=======
	metadata := func() interface{} {
		hasher := trie.NewStackTrie(nil)
		hashes := make([]common.Hash, len(res.ReceiptsPacket))
		for i, receipt := range res.ReceiptsPacket {
			hashes[i] = types.DeriveSha(types.Receipts(receipt), hasher)
		}
		return hashes
	}
	return peer.dispatchResponse(&Response{
		id:   res.RequestId,
		code: ReceiptsMsg,
		Res:  &res.ReceiptsPacket,
	}, metadata)
>>>>>>> 20356e57
}

func handleNewPooledTransactionHashes(backend Backend, msg Decoder, peer *Peer) error {
	// New transaction announcement arrived, make sure we have
	// a valid and fresh chain to handle them
	if !backend.AcceptTxs() {
		return nil
	}
	ann := new(NewPooledTransactionHashesPacket)
	if err := msg.Decode(ann); err != nil {
		return fmt.Errorf("%w: message %v: %v", errDecode, msg, err)
	}
	go func() error {
		// Schedule all the unknown hashes for retrieval
		for _, hash := range *ann {
			peer.markTransaction(hash)
		}
		return backend.Handle(peer, ann)
	}()
	return nil
}

<<<<<<< HEAD
func handleGetPooledTransactions(backend Backend, msg Decoder, peer *Peer) error {
	// Decode the pooled transactions retrieval message
	var query GetPooledTransactionsPacket
	if err := msg.Decode(&query); err != nil {
		return fmt.Errorf("%w: message %v: %v", errDecode, msg, err)
	}
	go func() error {
		hashes, txs := answerGetPooledTransactions(backend, query, peer)
		return peer.SendPooledTransactionsRLP(hashes, txs)
	}()
	return nil
}

=======
>>>>>>> 20356e57
func handleGetPooledTransactions66(backend Backend, msg Decoder, peer *Peer) error {
	// Decode the pooled transactions retrieval message
	var query GetPooledTransactionsPacket66
	if err := msg.Decode(&query); err != nil {
		return fmt.Errorf("%w: message %v: %v", errDecode, msg, err)
	}
	go func() error {
		hashes, txs := answerGetPooledTransactions(backend, query.GetPooledTransactionsPacket, peer)
		return peer.ReplyPooledTransactionsRLP(query.RequestId, hashes, txs)
	}()
	return nil
}

func answerGetPooledTransactions(backend Backend, query GetPooledTransactionsPacket, peer *Peer) ([]common.Hash, []rlp.RawValue) {
	// Gather transactions until the fetch or network limits is reached
	var (
		bytes  int
		hashes []common.Hash
		txs    []rlp.RawValue
	)
	for _, hash := range query {
		if bytes >= softResponseLimit {
			break
		}
		// Retrieve the requested transaction, skipping if unknown to us
		tx := backend.TxPool().Get(hash)
		if tx == nil {
			continue
		}
		// If known, encode and queue for response packet
		if encoded, err := rlp.EncodeToBytes(tx); err != nil {
			log.Error("Failed to encode transaction", "err", err)
		} else {
			hashes = append(hashes, hash)
			txs = append(txs, encoded)
			bytes += len(encoded)
		}
	}
	return hashes, txs
}

func handleTransactions(backend Backend, msg Decoder, peer *Peer) error {
	// Transactions arrived, make sure we have a valid and fresh chain to handle them
	if !backend.AcceptTxs() {
		return nil
	}
	// Transactions can be processed, parse all of them and deliver to the pool
	var txs TransactionsPacket
	if err := msg.Decode(&txs); err != nil {
		return fmt.Errorf("%w: message %v: %v", errDecode, msg, err)
	}
	go func() error {
		for i, tx := range txs {
			// Validate and mark the remote transaction
			if tx == nil {
				return fmt.Errorf("%w: transaction %d is nil", errDecode, i)
			}
			peer.markTransaction(tx.Hash())
		}
		return backend.Handle(peer, &txs)
	}()
	return nil
}

func handleTransactionsEx(backend Backend, msg Decoder, peer *Peer) error {
	// Transactions arrived, make sure we have a valid and fresh chain to handle them
	if !backend.AcceptTxs() {
		return nil
	}
	// Transactions can be processed, parse all of them and deliver to the pool
	var txexs TransactionsExPacket
	if err := msg.Decode(&txexs); err != nil {
		return fmt.Errorf("%w: message %v: %v", errDecode, msg, err)
	}

	go func() error {
		signer := types.MakeSigner(backend.Chain().Config(), backend.Chain().CurrentBlock().Number())
		txs := types.TxExs2Txs(signer, txexs, metaminer.IsPartner(peer.ID()))
		for i, tx := range txs {
			// Validate and mark the remote transaction
			if tx == nil {
				return fmt.Errorf("%w: transaction %d is nil", errDecode, i)
			}
			peer.markTransaction(tx.Hash())
		}
		txsp := TransactionsPacket(txs)
		return backend.Handle(peer, &txsp)
	}()
	return nil
}

func handlePooledTransactions66(backend Backend, msg Decoder, peer *Peer) error {
	// Transactions arrived, make sure we have a valid and fresh chain to handle them
	if !backend.AcceptTxs() {
		return nil
	}
	// Transactions can be processed, parse all of them and deliver to the pool
	var txs PooledTransactionsPacket66
	if err := msg.Decode(&txs); err != nil {
		return fmt.Errorf("%w: message %v: %v", errDecode, msg, err)
	}
	go func() error {
		for i, tx := range txs.PooledTransactionsPacket {
			// Validate and mark the remote transaction
			if tx == nil {
				return fmt.Errorf("%w: transaction %d is nil", errDecode, i)
			}
			peer.markTransaction(tx.Hash())
		}
		requestTracker.Fulfil(peer.id, peer.version, PooledTransactionsMsg, txs.RequestId)

		return backend.Handle(peer, &txs.PooledTransactionsPacket)
	}()
	return nil
}<|MERGE_RESOLUTION|>--- conflicted
+++ resolved
@@ -29,23 +29,6 @@
 	"github.com/ethereum/go-ethereum/trie"
 )
 
-<<<<<<< HEAD
-// handleGetBlockHeaders handles Block header query, collect the requested headers and reply
-func handleGetBlockHeaders(backend Backend, msg Decoder, peer *Peer) error {
-	// Decode the complex header query
-	var query GetBlockHeadersPacket
-	if err := msg.Decode(&query); err != nil {
-		return fmt.Errorf("%w: message %v: %v", errDecode, msg, err)
-	}
-	go func() error {
-		response := answerGetBlockHeadersQuery(backend, &query, peer)
-		return peer.SendBlockHeaders(response)
-	}()
-	return nil
-}
-
-=======
->>>>>>> 20356e57
 // handleGetBlockHeaders66 is the eth/66 version of handleGetBlockHeaders
 func handleGetBlockHeaders66(backend Backend, msg Decoder, peer *Peer) error {
 	// Decode the complex header query
@@ -53,16 +36,11 @@
 	if err := msg.Decode(&query); err != nil {
 		return fmt.Errorf("%w: message %v: %v", errDecode, msg, err)
 	}
-<<<<<<< HEAD
-	go func() error {
-		response := answerGetBlockHeadersQuery(backend, query.GetBlockHeadersPacket, peer)
-		return peer.ReplyBlockHeaders(query.RequestId, response)
-	}()
-	return nil
-=======
-	response := ServiceGetBlockHeadersQuery(backend.Chain(), query.GetBlockHeadersPacket, peer)
-	return peer.ReplyBlockHeadersRLP(query.RequestId, response)
->>>>>>> 20356e57
+	go func() error {
+		response := ServiceGetBlockHeadersQuery(backend.Chain(), query.GetBlockHeadersPacket, peer)
+		return peer.ReplyBlockHeadersRLP(query.RequestId, response)
+	}()
+	return nil
 }
 
 // ServiceGetBlockHeadersQuery assembles the response to a header query. It is
@@ -226,14 +204,6 @@
 		}
 		return headers
 	}
-<<<<<<< HEAD
-	go func() error {
-		response := answerGetBlockBodiesQuery(backend, query, peer)
-		return peer.SendBlockBodiesRLP(response)
-	}()
-	return nil
-=======
->>>>>>> 20356e57
 }
 
 func handleGetBlockBodies66(backend Backend, msg Decoder, peer *Peer) error {
@@ -242,16 +212,11 @@
 	if err := msg.Decode(&query); err != nil {
 		return fmt.Errorf("%w: message %v: %v", errDecode, msg, err)
 	}
-<<<<<<< HEAD
-	go func() error {
-		response := answerGetBlockBodiesQuery(backend, query.GetBlockBodiesPacket, peer)
+	go func() error {
+		response := ServiceGetBlockBodiesQuery(backend.Chain(), query.GetBlockBodiesPacket)
 		return peer.ReplyBlockBodiesRLP(query.RequestId, response)
 	}()
 	return nil
-=======
-	response := ServiceGetBlockBodiesQuery(backend.Chain(), query.GetBlockBodiesPacket)
-	return peer.ReplyBlockBodiesRLP(query.RequestId, response)
->>>>>>> 20356e57
 }
 
 // ServiceGetBlockBodiesQuery assembles the response to a body query. It is
@@ -275,38 +240,17 @@
 	return bodies
 }
 
-<<<<<<< HEAD
-func handleGetNodeData(backend Backend, msg Decoder, peer *Peer) error {
-	// Decode the trie node data retrieval message
-	var query GetNodeDataPacket
-	if err := msg.Decode(&query); err != nil {
-		return fmt.Errorf("%w: message %v: %v", errDecode, msg, err)
-	}
-	go func() error {
-		response := answerGetNodeDataQuery(backend, query, peer)
-		return peer.SendNodeData(response)
-	}()
-	return nil
-}
-
-=======
->>>>>>> 20356e57
 func handleGetNodeData66(backend Backend, msg Decoder, peer *Peer) error {
 	// Decode the trie node data retrieval message
 	var query GetNodeDataPacket66
 	if err := msg.Decode(&query); err != nil {
 		return fmt.Errorf("%w: message %v: %v", errDecode, msg, err)
 	}
-<<<<<<< HEAD
-	go func() error {
-		response := answerGetNodeDataQuery(backend, query.GetNodeDataPacket, peer)
+	go func() error {
+		response := ServiceGetNodeDataQuery(backend.Chain(), query.GetNodeDataPacket)
 		return peer.ReplyNodeData(query.RequestId, response)
 	}()
 	return nil
-=======
-	response := ServiceGetNodeDataQuery(backend.Chain(), query.GetNodeDataPacket)
-	return peer.ReplyNodeData(query.RequestId, response)
->>>>>>> 20356e57
 }
 
 // ServiceGetNodeDataQuery assembles the response to a node data query. It is
@@ -336,38 +280,17 @@
 	return nodes
 }
 
-<<<<<<< HEAD
-func handleGetReceipts(backend Backend, msg Decoder, peer *Peer) error {
-	// Decode the block receipts retrieval message
-	var query GetReceiptsPacket
-	if err := msg.Decode(&query); err != nil {
-		return fmt.Errorf("%w: message %v: %v", errDecode, msg, err)
-	}
-	go func() error {
-		response := answerGetReceiptsQuery(backend, query, peer)
-		return peer.SendReceiptsRLP(response)
-	}()
-	return nil
-}
-
-=======
->>>>>>> 20356e57
 func handleGetReceipts66(backend Backend, msg Decoder, peer *Peer) error {
 	// Decode the block receipts retrieval message
 	var query GetReceiptsPacket66
 	if err := msg.Decode(&query); err != nil {
 		return fmt.Errorf("%w: message %v: %v", errDecode, msg, err)
 	}
-<<<<<<< HEAD
-	go func() error {
-		response := answerGetReceiptsQuery(backend, query.GetReceiptsPacket, peer)
+	go func() error {
+		response := ServiceGetReceiptsQuery(backend.Chain(), query.GetReceiptsPacket)
 		return peer.ReplyReceiptsRLP(query.RequestId, response)
 	}()
 	return nil
-=======
-	response := ServiceGetReceiptsQuery(backend.Chain(), query.GetReceiptsPacket)
-	return peer.ReplyReceiptsRLP(query.RequestId, response)
->>>>>>> 20356e57
 }
 
 // ServiceGetReceiptsQuery assembles the response to a receipt query. It is
@@ -447,47 +370,12 @@
 	return nil
 }
 
-<<<<<<< HEAD
-func handleBlockHeaders(backend Backend, msg Decoder, peer *Peer) error {
-	// A batch of headers arrived to one of our previous requests
-	res := new(BlockHeadersPacket)
-	if err := msg.Decode(res); err != nil {
-		return fmt.Errorf("%w: message %v: %v", errDecode, msg, err)
-	}
-	go func() error {
-		return backend.Handle(peer, res)
-	}()
-	return nil
-}
-
-=======
->>>>>>> 20356e57
 func handleBlockHeaders66(backend Backend, msg Decoder, peer *Peer) error {
 	// A batch of headers arrived to one of our previous requests
 	res := new(BlockHeadersPacket66)
 	if err := msg.Decode(res); err != nil {
 		return fmt.Errorf("%w: message %v: %v", errDecode, msg, err)
 	}
-<<<<<<< HEAD
-	requestTracker.Fulfil(peer.id, peer.version, BlockHeadersMsg, res.RequestId)
-
-	go func() error {
-		return backend.Handle(peer, &res.BlockHeadersPacket)
-	}()
-	return nil
-}
-
-func handleBlockBodies(backend Backend, msg Decoder, peer *Peer) error {
-	// A batch of block bodies arrived to one of our previous requests
-	res := new(BlockBodiesPacket)
-	if err := msg.Decode(res); err != nil {
-		return fmt.Errorf("%w: message %v: %v", errDecode, msg, err)
-	}
-	go func() error {
-		return backend.Handle(peer, res)
-	}()
-	return nil
-=======
 	metadata := func() interface{} {
 		hashes := make([]common.Hash, len(res.BlockHeadersPacket))
 		for i, header := range res.BlockHeadersPacket {
@@ -495,12 +383,14 @@
 		}
 		return hashes
 	}
-	return peer.dispatchResponse(&Response{
-		id:   res.RequestId,
-		code: BlockHeadersMsg,
-		Res:  &res.BlockHeadersPacket,
-	}, metadata)
->>>>>>> 20356e57
+	go func() error {
+		return peer.dispatchResponse(&Response{
+			id:   res.RequestId,
+			code: BlockHeadersMsg,
+			Res:  &res.BlockHeadersPacket,
+		}, metadata)
+	}()
+	return nil
 }
 
 func handleBlockBodies66(backend Backend, msg Decoder, peer *Peer) error {
@@ -509,26 +399,6 @@
 	if err := msg.Decode(res); err != nil {
 		return fmt.Errorf("%w: message %v: %v", errDecode, msg, err)
 	}
-<<<<<<< HEAD
-	requestTracker.Fulfil(peer.id, peer.version, BlockBodiesMsg, res.RequestId)
-
-	go func() error {
-		return backend.Handle(peer, &res.BlockBodiesPacket)
-	}()
-	return nil
-}
-
-func handleNodeData(backend Backend, msg Decoder, peer *Peer) error {
-	// A batch of node state data arrived to one of our previous requests
-	res := new(NodeDataPacket)
-	if err := msg.Decode(res); err != nil {
-		return fmt.Errorf("%w: message %v: %v", errDecode, msg, err)
-	}
-	go func() error {
-		return backend.Handle(peer, res)
-	}()
-	return nil
-=======
 	metadata := func() interface{} {
 		var (
 			txsHashes   = make([]common.Hash, len(res.BlockBodiesPacket))
@@ -541,12 +411,14 @@
 		}
 		return [][]common.Hash{txsHashes, uncleHashes}
 	}
-	return peer.dispatchResponse(&Response{
-		id:   res.RequestId,
-		code: BlockBodiesMsg,
-		Res:  &res.BlockBodiesPacket,
-	}, metadata)
->>>>>>> 20356e57
+	go func() error {
+		return peer.dispatchResponse(&Response{
+			id:   res.RequestId,
+			code: BlockBodiesMsg,
+			Res:  &res.BlockBodiesPacket,
+		}, metadata)
+	}()
+	return nil
 }
 
 func handleNodeData66(backend Backend, msg Decoder, peer *Peer) error {
@@ -555,32 +427,14 @@
 	if err := msg.Decode(res); err != nil {
 		return fmt.Errorf("%w: message %v: %v", errDecode, msg, err)
 	}
-<<<<<<< HEAD
-	requestTracker.Fulfil(peer.id, peer.version, NodeDataMsg, res.RequestId)
-
-	go func() error {
-		return backend.Handle(peer, &res.NodeDataPacket)
-	}()
-	return nil
-}
-
-func handleReceipts(backend Backend, msg Decoder, peer *Peer) error {
-	// A batch of receipts arrived to one of our previous requests
-	res := new(ReceiptsPacket)
-	if err := msg.Decode(res); err != nil {
-		return fmt.Errorf("%w: message %v: %v", errDecode, msg, err)
-	}
-	go func() error {
-		return backend.Handle(peer, res)
-	}()
-	return nil
-=======
-	return peer.dispatchResponse(&Response{
-		id:   res.RequestId,
-		code: NodeDataMsg,
-		Res:  &res.NodeDataPacket,
-	}, nil) // No post-processing, we're not using this packet anymore
->>>>>>> 20356e57
+	go func() error {
+		return peer.dispatchResponse(&Response{
+			id:   res.RequestId,
+			code: NodeDataMsg,
+			Res:  &res.NodeDataPacket,
+		}, nil) // No post-processing, we're not using this packet anymore
+	}()
+	return nil
 }
 
 func handleReceipts66(backend Backend, msg Decoder, peer *Peer) error {
@@ -589,14 +443,6 @@
 	if err := msg.Decode(res); err != nil {
 		return fmt.Errorf("%w: message %v: %v", errDecode, msg, err)
 	}
-<<<<<<< HEAD
-	requestTracker.Fulfil(peer.id, peer.version, ReceiptsMsg, res.RequestId)
-
-	go func() error {
-		return backend.Handle(peer, &res.ReceiptsPacket)
-	}()
-	return nil
-=======
 	metadata := func() interface{} {
 		hasher := trie.NewStackTrie(nil)
 		hashes := make([]common.Hash, len(res.ReceiptsPacket))
@@ -605,12 +451,14 @@
 		}
 		return hashes
 	}
-	return peer.dispatchResponse(&Response{
-		id:   res.RequestId,
-		code: ReceiptsMsg,
-		Res:  &res.ReceiptsPacket,
-	}, metadata)
->>>>>>> 20356e57
+	go func() error {
+		return peer.dispatchResponse(&Response{
+			id:   res.RequestId,
+			code: ReceiptsMsg,
+			Res:  &res.ReceiptsPacket,
+		}, metadata)
+	}()
+	return nil
 }
 
 func handleNewPooledTransactionHashes(backend Backend, msg Decoder, peer *Peer) error {
@@ -633,22 +481,6 @@
 	return nil
 }
 
-<<<<<<< HEAD
-func handleGetPooledTransactions(backend Backend, msg Decoder, peer *Peer) error {
-	// Decode the pooled transactions retrieval message
-	var query GetPooledTransactionsPacket
-	if err := msg.Decode(&query); err != nil {
-		return fmt.Errorf("%w: message %v: %v", errDecode, msg, err)
-	}
-	go func() error {
-		hashes, txs := answerGetPooledTransactions(backend, query, peer)
-		return peer.SendPooledTransactionsRLP(hashes, txs)
-	}()
-	return nil
-}
-
-=======
->>>>>>> 20356e57
 func handleGetPooledTransactions66(backend Backend, msg Decoder, peer *Peer) error {
 	// Decode the pooled transactions retrieval message
 	var query GetPooledTransactionsPacket66
