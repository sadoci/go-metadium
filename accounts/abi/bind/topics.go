// Copyright 2018 The go-ethereum Authors
// This file is part of the go-ethereum library.
//
// The go-ethereum library is free software: you can redistribute it and/or modify
// it under the terms of the GNU Lesser General Public License as published by
// the Free Software Foundation, either version 3 of the License, or
// (at your option) any later version.
//
// The go-ethereum library is distributed in the hope that it will be useful,
// but WITHOUT ANY WARRANTY; without even the implied warranty of
// MERCHANTABILITY or FITNESS FOR A PARTICULAR PURPOSE. See the
// GNU Lesser General Public License for more details.
//
// You should have received a copy of the GNU Lesser General Public License
// along with the go-ethereum library. If not, see <http://www.gnu.org/licenses/>.

package bind

import (
	"encoding/binary"
	"errors"
	"fmt"
	"math/big"
	"reflect"

	"github.com/ethereum/go-ethereum/accounts/abi"
	"github.com/ethereum/go-ethereum/common"
	"github.com/ethereum/go-ethereum/crypto"
)

// makeTopics converts a filter query argument list into a filter topic set.
func makeTopics(query ...[]interface{}) ([][]common.Hash, error) {
	topics := make([][]common.Hash, len(query))
	for i, filter := range query {
		for _, rule := range filter {
			var topic common.Hash

			// Try to generate the topic based on simple types
			switch rule := rule.(type) {
			case common.Hash:
				copy(topic[:], rule[:])
			case common.Address:
				copy(topic[common.HashLength-common.AddressLength:], rule[:])
			case *big.Int:
				blob := rule.Bytes()
				copy(topic[common.HashLength-len(blob):], blob)
			case bool:
				if rule {
					topic[common.HashLength-1] = 1
				}
			case int8:
				blob := big.NewInt(int64(rule)).Bytes()
				copy(topic[common.HashLength-len(blob):], blob)
			case int16:
				blob := big.NewInt(int64(rule)).Bytes()
				copy(topic[common.HashLength-len(blob):], blob)
			case int32:
				blob := big.NewInt(int64(rule)).Bytes()
				copy(topic[common.HashLength-len(blob):], blob)
			case int64:
				blob := big.NewInt(rule).Bytes()
				copy(topic[common.HashLength-len(blob):], blob)
			case uint8:
				blob := new(big.Int).SetUint64(uint64(rule)).Bytes()
				copy(topic[common.HashLength-len(blob):], blob)
			case uint16:
				blob := new(big.Int).SetUint64(uint64(rule)).Bytes()
				copy(topic[common.HashLength-len(blob):], blob)
			case uint32:
				blob := new(big.Int).SetUint64(uint64(rule)).Bytes()
				copy(topic[common.HashLength-len(blob):], blob)
			case uint64:
				blob := new(big.Int).SetUint64(rule).Bytes()
				copy(topic[common.HashLength-len(blob):], blob)
			case string:
				hash := crypto.Keccak256Hash([]byte(rule))
				copy(topic[:], hash[:])
			case []byte:
				hash := crypto.Keccak256Hash(rule)
				copy(topic[:], hash[:])

			default:
				// todo(rjl493456442) according solidity documentation, indexed event
				// parameters that are not value types i.e. arrays and structs are not
				// stored directly but instead a keccak256-hash of an encoding is stored.
				//
				// We only convert stringS and bytes to hash, still need to deal with
				// array(both fixed-size and dynamic-size) and struct.

				// Attempt to generate the topic from funky types
				val := reflect.ValueOf(rule)
				switch {
<<<<<<< HEAD

				// static byte array
				case val.Kind() == reflect.Array && reflect.TypeOf(rule).Elem().Kind() == reflect.Uint8:
					reflect.Copy(reflect.ValueOf(topic[:val.Len()]), val)

=======
				// static byte array
				case val.Kind() == reflect.Array && reflect.TypeOf(rule).Elem().Kind() == reflect.Uint8:
					reflect.Copy(reflect.ValueOf(topic[:val.Len()]), val)
>>>>>>> 58cf5686
				default:
					return nil, fmt.Errorf("unsupported indexed type: %T", rule)
				}
			}
			topics[i] = append(topics[i], topic)
		}
	}
	return topics, nil
}

// Big batch of reflect types for topic reconstruction.
var (
	reflectHash    = reflect.TypeOf(common.Hash{})
	reflectAddress = reflect.TypeOf(common.Address{})
	reflectBigInt  = reflect.TypeOf(new(big.Int))
)

// parseTopics converts the indexed topic fields into actual log field values.
//
// Note, dynamic types cannot be reconstructed since they get mapped to Keccak256
// hashes as the topic value!
func parseTopics(out interface{}, fields abi.Arguments, topics []common.Hash) error {
	// Sanity check that the fields and topics match up
	if len(fields) != len(topics) {
		return errors.New("topic/field count mismatch")
	}
	// Iterate over all the fields and reconstruct them from topics
	for _, arg := range fields {
		if !arg.Indexed {
			return errors.New("non-indexed field in topic reconstruction")
		}
		field := reflect.ValueOf(out).Elem().FieldByName(capitalise(arg.Name))

		// Try to parse the topic back into the fields based on primitive types
		switch field.Kind() {
		case reflect.Bool:
			if topics[0][common.HashLength-1] == 1 {
				field.Set(reflect.ValueOf(true))
			}
		case reflect.Int8:
			num := new(big.Int).SetBytes(topics[0][:])
			field.Set(reflect.ValueOf(int8(num.Int64())))

		case reflect.Int16:
			num := new(big.Int).SetBytes(topics[0][:])
			field.Set(reflect.ValueOf(int16(num.Int64())))

		case reflect.Int32:
			num := new(big.Int).SetBytes(topics[0][:])
			field.Set(reflect.ValueOf(int32(num.Int64())))

		case reflect.Int64:
			num := new(big.Int).SetBytes(topics[0][:])
			field.Set(reflect.ValueOf(num.Int64()))

		case reflect.Uint8:
			num := new(big.Int).SetBytes(topics[0][:])
			field.Set(reflect.ValueOf(uint8(num.Uint64())))

		case reflect.Uint16:
			num := new(big.Int).SetBytes(topics[0][:])
			field.Set(reflect.ValueOf(uint16(num.Uint64())))

		case reflect.Uint32:
			num := new(big.Int).SetBytes(topics[0][:])
			field.Set(reflect.ValueOf(uint32(num.Uint64())))

		case reflect.Uint64:
			num := new(big.Int).SetBytes(topics[0][:])
			field.Set(reflect.ValueOf(num.Uint64()))

		default:
			// Ran out of plain primitive types, try custom types

			switch field.Type() {
			case reflectHash: // Also covers all dynamic types
				field.Set(reflect.ValueOf(topics[0]))

			case reflectAddress:
				var addr common.Address
				copy(addr[:], topics[0][common.HashLength-common.AddressLength:])
				field.Set(reflect.ValueOf(addr))

			case reflectBigInt:
				num := new(big.Int).SetBytes(topics[0][:])
				if arg.Type.T == abi.IntTy {
					if num.Cmp(abi.MaxInt256) > 0 {
						num.Add(abi.MaxUint256, big.NewInt(0).Neg(num))
						num.Add(num, big.NewInt(1))
						num.Neg(num)
					}
				}
				field.Set(reflect.ValueOf(num))

			default:
				// Ran out of custom types, try the crazies
				switch {
<<<<<<< HEAD

				// static byte array
				case arg.Type.T == abi.FixedBytesTy:
					reflect.Copy(field, reflect.ValueOf(topics[0][:arg.Type.Size]))

=======
				// static byte array
				case arg.Type.T == abi.FixedBytesTy:
					reflect.Copy(field, reflect.ValueOf(topics[0][:arg.Type.Size]))
>>>>>>> 58cf5686
				default:
					return fmt.Errorf("unsupported indexed type: %v", arg.Type)
				}
			}
		}
		topics = topics[1:]
	}
	return nil
}

// parseTopicsIntoMap converts the indexed topic field-value pairs into map key-value pairs
func parseTopicsIntoMap(out map[string]interface{}, fields abi.Arguments, topics []common.Hash) error {
	// Sanity check that the fields and topics match up
	if len(fields) != len(topics) {
		return errors.New("topic/field count mismatch")
	}
	// Iterate over all the fields and reconstruct them from topics
	for _, arg := range fields {
		if !arg.Indexed {
			return errors.New("non-indexed field in topic reconstruction")
		}

		switch arg.Type.T {
		case abi.BoolTy:
			out[arg.Name] = topics[0][common.HashLength-1] == 1
		case abi.IntTy, abi.UintTy:
<<<<<<< HEAD
			num := new(big.Int).SetBytes(topics[0][:])
			out[arg.Name] = num
=======
			out[arg.Name] = abi.ReadInteger(arg.Type.T, arg.Type.Kind, topics[0].Bytes())
>>>>>>> 58cf5686
		case abi.AddressTy:
			var addr common.Address
			copy(addr[:], topics[0][common.HashLength-common.AddressLength:])
			out[arg.Name] = addr
		case abi.HashTy:
			out[arg.Name] = topics[0]
		case abi.FixedBytesTy:
<<<<<<< HEAD
			out[arg.Name] = topics[0][:]
=======
			array, err := abi.ReadFixedBytes(arg.Type, topics[0].Bytes())
			if err != nil {
				return err
			}
			out[arg.Name] = array
>>>>>>> 58cf5686
		case abi.StringTy, abi.BytesTy, abi.SliceTy, abi.ArrayTy:
			// Array types (including strings and bytes) have their keccak256 hashes stored in the topic- not a hash
			// whose bytes can be decoded to the actual value- so the best we can do is retrieve that hash
			out[arg.Name] = topics[0]
		case abi.FunctionTy:
			if garbage := binary.BigEndian.Uint64(topics[0][0:8]); garbage != 0 {
				return fmt.Errorf("bind: got improperly encoded function type, got %v", topics[0].Bytes())
			}
			var tmp [24]byte
			copy(tmp[:], topics[0][8:32])
			out[arg.Name] = tmp
		default: // Not handling tuples
			return fmt.Errorf("unsupported indexed type: %v", arg.Type)
		}

		topics = topics[1:]
	}

	return nil
}<|MERGE_RESOLUTION|>--- conflicted
+++ resolved
@@ -90,17 +90,9 @@
 				// Attempt to generate the topic from funky types
 				val := reflect.ValueOf(rule)
 				switch {
-<<<<<<< HEAD
-
 				// static byte array
 				case val.Kind() == reflect.Array && reflect.TypeOf(rule).Elem().Kind() == reflect.Uint8:
 					reflect.Copy(reflect.ValueOf(topic[:val.Len()]), val)
-
-=======
-				// static byte array
-				case val.Kind() == reflect.Array && reflect.TypeOf(rule).Elem().Kind() == reflect.Uint8:
-					reflect.Copy(reflect.ValueOf(topic[:val.Len()]), val)
->>>>>>> 58cf5686
 				default:
 					return nil, fmt.Errorf("unsupported indexed type: %T", rule)
 				}
@@ -198,17 +190,9 @@
 			default:
 				// Ran out of custom types, try the crazies
 				switch {
-<<<<<<< HEAD
-
 				// static byte array
 				case arg.Type.T == abi.FixedBytesTy:
 					reflect.Copy(field, reflect.ValueOf(topics[0][:arg.Type.Size]))
-
-=======
-				// static byte array
-				case arg.Type.T == abi.FixedBytesTy:
-					reflect.Copy(field, reflect.ValueOf(topics[0][:arg.Type.Size]))
->>>>>>> 58cf5686
 				default:
 					return fmt.Errorf("unsupported indexed type: %v", arg.Type)
 				}
@@ -235,12 +219,7 @@
 		case abi.BoolTy:
 			out[arg.Name] = topics[0][common.HashLength-1] == 1
 		case abi.IntTy, abi.UintTy:
-<<<<<<< HEAD
-			num := new(big.Int).SetBytes(topics[0][:])
-			out[arg.Name] = num
-=======
 			out[arg.Name] = abi.ReadInteger(arg.Type.T, arg.Type.Kind, topics[0].Bytes())
->>>>>>> 58cf5686
 		case abi.AddressTy:
 			var addr common.Address
 			copy(addr[:], topics[0][common.HashLength-common.AddressLength:])
@@ -248,15 +227,11 @@
 		case abi.HashTy:
 			out[arg.Name] = topics[0]
 		case abi.FixedBytesTy:
-<<<<<<< HEAD
-			out[arg.Name] = topics[0][:]
-=======
 			array, err := abi.ReadFixedBytes(arg.Type, topics[0].Bytes())
 			if err != nil {
 				return err
 			}
 			out[arg.Name] = array
->>>>>>> 58cf5686
 		case abi.StringTy, abi.BytesTy, abi.SliceTy, abi.ArrayTy:
 			// Array types (including strings and bytes) have their keccak256 hashes stored in the topic- not a hash
 			// whose bytes can be decoded to the actual value- so the best we can do is retrieve that hash
