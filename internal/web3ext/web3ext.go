--- conflicted
+++ resolved
@@ -530,7 +530,12 @@
 			params: 1,
 		}),
 		new web3._extend.Method({
-<<<<<<< HEAD
+			name: 'getAccessibleState',
+			call: 'debug_getAccessibleState',
+			params: 2,
+			inputFormatter:[web3._extend.formatters.inputBlockNumberFormatter, web3._extend.formatters.inputBlockNumberFormatter],
+		}),
+		new web3._extend.Method({
 			name: 'dbStats',
 			call: 'debug_dbStats',
 			params: 2,
@@ -539,12 +544,6 @@
 			name: 'verifyBlockRewards',
 			call: 'debug_verifyBlockRewards',
 			params: 1,
-=======
-			name: 'getAccessibleState',
-			call: 'debug_getAccessibleState',
-			params: 2,
-			inputFormatter:[web3._extend.formatters.inputBlockNumberFormatter, web3._extend.formatters.inputBlockNumberFormatter],
->>>>>>> 20356e57
 		}),
 	],
 	properties: []
