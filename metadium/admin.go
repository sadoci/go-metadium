--- conflicted
+++ resolved
@@ -33,6 +33,7 @@
 	metaminer "github.com/ethereum/go-ethereum/metadium/miner"
 	"github.com/ethereum/go-ethereum/node"
 	"github.com/ethereum/go-ethereum/p2p"
+	"github.com/ethereum/go-ethereum/p2p/discv5"
 	"github.com/ethereum/go-ethereum/p2p/enode"
 	"github.com/ethereum/go-ethereum/params"
 	"github.com/ethereum/go-ethereum/rpc"
@@ -247,7 +248,7 @@
 	}
 
 	sort.Slice(nodes, func(i, j int) bool {
-		return nodes[i].Id < nodes[j].Id
+		return nodes[i].Name < nodes[j].Name
 	})
 
 	for _, n := range nodes {
@@ -789,7 +790,9 @@
 
 	prvKey := admin.stack.Server().PrivateKey
 	sig, err = crypto.Sign(hash.Bytes(), prvKey)
-	return discover.PubkeyID(&prvKey.PublicKey).Bytes(), sig, err
+	v5id := discv5.PubkeyID(&prvKey.PublicKey) 
+	nodeId = v5id[:]
+	return
 }
 
 func verifyBlockSig(height *big.Int, nodeId []byte, hash common.Hash, sig []byte) bool {
@@ -825,62 +828,8 @@
 	return err == nil && nodeInfo != nil
 }
 
-<<<<<<< HEAD
 func AmPartner() bool {
 	if admin == nil {
-=======
-func (ma *metaAdmin) iigetNodes(height int) (bool, []*metaNode) {
-	var nodes []*metaNode
-	ma.lock.Lock()
-	for _, i := range ma.nodes {
-		n := new(metaNode)
-		*n = *i
-		nodes = append(nodes, n)
-	}
-	ma.lock.Unlock()
-	if len(nodes) == 0 {
-		return false, nodes
-	}
-
-	sort.Slice(nodes, func(i, j int) bool {
-		return nodes[i].Name < nodes[j].Name
-	})
-
-	for _, n := range nodes {
-		if (ma.self != nil && n.Id == ma.self.Id) || ma.isPeerUp(n.V4Id) {
-			n.Status = "up"
-		} else {
-			n.Status = "down"
-		}
-	}
-
-	var miner *metaNode
-	ix := height / admin.blocksPer % len(nodes)
-	i := ix
-	for j := 0; j < len(nodes); j++ {
-		n := nodes[i]
-		if n.Status == "up" && (n.NotBefore == 0 || height >= n.NotBefore) &&
-			(n.NotAfter == 0 || height <= n.NotAfter) {
-			miner = n
-			miner.Miner = true
-			break
-		}
-		i = (i + 1) % len(nodes)
-	}
-
-	amMiner := false
-	if miner != nil && ma.self != nil && miner.Id == ma.self.Id {
-		amMiner = true
-	}
-
-	return amMiner, nodes
-}
-
-func IsMiner(height int) bool {
-	if params.ConsensusMethod == params.ConsensusPoW {
-		return true
-	} else if params.ConsensusMethod == params.ConsensusETCD {
->>>>>>> fd9dc69e
 		return false
 	}
 
